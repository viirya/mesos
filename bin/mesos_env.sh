--- conflicted
+++ resolved
@@ -16,12 +16,7 @@
 
 MESOS_HOME=`cd $bin/../src;pwd`
 
-<<<<<<< HEAD
-export GOOGLE_LOG_DIR=/tmp/mesos-logs
-export MESOS_LOGS=/tmp/mesos-output
-=======
 MESOS_LOGS=/scratch/mesos-logs
->>>>>>> 15a4fcbb
 
 #the dir where Hadoop is installed
 HADOOP_HOME=/root/hadoop-0.20.2
@@ -34,10 +29,5 @@
 SSH_OPTS+=" -i /fs-2/e/pzsavola/mesos/mesoskey"
 
 #LIBPROCESS_IP="hostname -i" #works on older versions of hostname, not on osx
-<<<<<<< HEAD
-FULL_IP="hostname --all-ip-addresses" # newer versions of hostname only
-export LIBPROCESS_IP=`echo $FULL_IP|sed 's/\([^ ]*\) .*/\1/'`
-=======
 #FULL_IP="hostname --all-ip-addresses" # newer versions of hostname only
-#export LIBPROCESS_IP=`echo $FULL_IP|sed 's/\([^ ]*\) .*/\1/'`
->>>>>>> 15a4fcbb
+#export LIBPROCESS_IP=`echo $FULL_IP|sed 's/\([^ ]*\) .*/\1/'`