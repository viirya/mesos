#!/bin/bash
bin=`dirname "$0"`
bin=`cd "$bin"; pwd`

. $bin/mesos_env.sh

$bin/start-master

$bin/start-slaves

<<<<<<< HEAD
echo "Everything's started! You can view the master Web UI at"

echo "      http://$MASTER:$MASTER_WEBUI_PORT"
=======
echo "Everything's started! You should be able to view the master Web UI"
>>>>>>> 15a4fcbb
<|MERGE_RESOLUTION|>--- conflicted
+++ resolved
@@ -8,10 +8,4 @@
 
 $bin/start-slaves
 
-<<<<<<< HEAD
-echo "Everything's started! You can view the master Web UI at"
-
-echo "      http://$MASTER:$MASTER_WEBUI_PORT"
-=======
-echo "Everything's started! You should be able to view the master Web UI"
->>>>>>> 15a4fcbb
+echo "Everything's started! You should be able to view the master Web UI"