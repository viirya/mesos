#ifndef NEXUS_EXEC_HPP
#define NEXUS_EXEC_HPP

#include <string>

#include <nexus.hpp>


namespace nexus {

class ExecutorDriver;

namespace internal { class ExecutorProcess; }


/**
 * Arguments passed to executors on initialization.
 */
struct ExecutorArgs
{
  ExecutorArgs() {}

  ExecutorArgs(SlaveID _slaveId, FrameworkID _frameworkId,
      const std::string& _frameworkName, const data_string& _data)
    : slaveId(_slaveId), frameworkId(_frameworkId),
      frameworkName(_frameworkName), data(_data) {};

  SlaveID slaveId;
  FrameworkID frameworkId;
  std::string frameworkName;
  data_string data;
};


/**
 * Callback interface to be implemented by frameworks' executors.
 */
class Executor
{
public:
  virtual ~Executor() {}

  virtual void init(ExecutorDriver* d, const ExecutorArgs& args) {}
  virtual void launchTask(ExecutorDriver* d, const TaskDescription& task) {}
  virtual void killTask(ExecutorDriver* d, TaskID taskId) {}
  virtual void frameworkMessage(ExecutorDriver* d,
                                const FrameworkMessage& message) {}
  virtual void shutdown(ExecutorDriver* d) {}
  virtual void error(ExecutorDriver* d, int code, const std::string& message);
};

<<<<<<< HEAD
  // Non-overridable lifecycle methods
  void run();
  void stop();
=======
>>>>>>> 76b2b004

/**
 * Abstract interface for driving an executor connected to Nexus.
 * This interface is used both to start the executor running (and
 * communicating with the slave) and to send information from the executor
 * to Nexus (such as status updates). Concrete implementations of
 * ExecutorDriver will take a Executor as a parameter in order to make
 * callbacks into it on various events.
 */
class ExecutorDriver
{
public:
  virtual ~ExecutorDriver() {}

  // Connect to a slave and run the scheduler until it is shut down
  virtual void run() {}

  // Communication methods from executor to Nexus
  virtual void sendStatusUpdate(const TaskStatus& status) {}
  virtual void sendFrameworkMessage(const FrameworkMessage& message) {}
};


/**
 * Concrete implementation of ExecutorDriver that communicates with a
 * Nexus slave. The slave's location is read from environment variables
 * set by it when it execs the user's executor script; users only need
 * to create the NexusExecutorDriver and call run() on it.
 */
class NexusExecutorDriver : public ExecutorDriver
{
public:
  NexusExecutorDriver(Executor* executor);
  virtual ~NexusExecutorDriver();

  virtual void run();
  virtual void sendStatusUpdate(const TaskStatus& status);
  virtual void sendFrameworkMessage(const FrameworkMessage& message);

  // Executor getter; required by some of the SWIG proxies
  virtual Executor* getExecutor() { return executor; }

private:
  friend class internal::ExecutorProcess;

  Executor* executor;

  // LibProcess process for communicating with slave
  internal::ExecutorProcess* process;
  
  // Mutex to enforce all non-callbacks are execute serially
  pthread_mutex_t mutex;
};

} /* namespace nexus { */

#endif /* NEXUS_EXEC_HPP */<|MERGE_RESOLUTION|>--- conflicted
+++ resolved
@@ -49,12 +49,6 @@
   virtual void error(ExecutorDriver* d, int code, const std::string& message);
 };
 
-<<<<<<< HEAD
-  // Non-overridable lifecycle methods
-  void run();
-  void stop();
-=======
->>>>>>> 76b2b004
 
 /**
  * Abstract interface for driving an executor connected to Nexus.
