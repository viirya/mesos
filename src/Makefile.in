# Makefile.

SHELL = '/bin/sh'

CC = @CC@
CXX = @CXX@
SWIG = @SWIG@

CFLAGS = @CFLAGS@
CXXFLAGS = @CXXFLAGS@
LDFLAGS = @LDFLAGS@
LIBS = @LIBS@

OS_NAME = @OS_NAME@

JAVA_HOME = @JAVA_HOME@
PYTHON_HEADERS = @PYTHON_HEADERS@
RUBY_HEADERS = @RUBY_HEADERS@

WITH_WEBUI = @WITH_WEBUI@
WEBUI_FLAGS = @WEBUI_FLAGS@

LOCAL_ZOOKEEPER = @LOCAL_ZOOKEEPER@

LIBEV = third_party/libprocess/third_party/libev-3.8

GLOG = third_party/glog-0.3.1
GTEST = third_party/gtest-1.5.0
SQLITE = third_party/sqlite-3.6.23.1

ZOOKEEPER = third_party/zookeeper-3.3.1/src/c


# Ensure that we get better debugging info.
CFLAGS += -g
CXXFLAGS += -g

# Add current dir to CFLAGS and CXXFLAGS.
CFLAGS += -I.
CXXFLAGS += -I.

# Add include to CFLAGS and CXXFLAGS.
CFLAGS += -I../include
CXXFLAGS += -I../include

# Add boost to CFLAGS and CXXFLAGS.
CFLAGS += -Ithird_party/boost-1.37.0
CXXFLAGS += -Ithird_party/boost-1.37.0

# Add libprocess to CPPFLAGS, CFLAGS, CXXFLAGS, and LDFLAGS.
CFLAGS += -Ithird_party/libprocess
CXXFLAGS += -Ithird_party/libprocess
LDFLAGS += -Lthird_party/libprocess

# Add libev to LDFLAGS.
LDFLAGS += -L$(LIBEV)/.libs

# Add glog and gtest to include and lib paths.
CXXFLAGS += -I$(GLOG)/src -I$(GTEST)/include -I$(SQLITE)/
LDFLAGS += -L$(GLOG)/.libs -L$(GTEST)/lib/.libs -L$(SQLITE)/.libs

# Add local ZooKeeper to include and lib paths if necessary.
ifeq ($(LOCAL_ZOOKEEPER),yes)
  CXXFLAGS += -I$(ZOOKEEPER)/include -I$(ZOOKEEPER)/generated
  LDFLAGS += -L$(ZOOKEEPER)/.libs
endif

# Add dependency tracking to CFLAGS, CXXFLAGS.
CFLAGS += -MMD -MP
CXXFLAGS += -MMD -MP

# Add build date to CFLAGS, CXXFLAGS
CFLAGS += -DBUILD_DATE="\"$$(date '+%Y-%m-%d %H:%M:%S')\""
CXXFLAGS += -DBUILD_DATE="\"$$(date '+%Y-%m-%d %H:%M:%S')\""

# Add build user to CFLAGS, CXXFLAGS
CFLAGS += -DBUILD_USER="\"$$USER\""
CXXFLAGS += -DBUILD_USER="\"$$USER\""

# Expose whether we have Java and Python support through defines
ifdef JAVA_HOME
  CFLAGS += -DMESOS_HAS_JAVA
  CXXFLAGS += -DMESOS_HAS_JAVA
endif
ifdef PYTHON_HEADERS
  CFLAGS += -DMESOS_HAS_PYTHON
  CXXFLAGS += -DMESOS_HAS_PYTHON
endif

# Add libev to LDFLAGS.
LDFLAGS += -L$(LIBEV)/.libs

# Add libev, libprocess, pthread, and dl to LIBS.
LIBS += -lglog -lgtest -lprocess -lev -lpthread -ldl -lzookeeper_st -lsqlite3

NEXUS_EXES = nexus-master nexus-slave nexus-local nexus-launcher \
	     test-framework test-executor cpp-test-framework cpp-test-executor \
	     memhog memhog-executor scheduled-memhog

ifeq ($(OS_NAME),solaris)
  NEXUS_EXES += nexus-projd
endif

SCHED_LIB = libnexus_sched.a
EXEC_LIB = libnexus_exec.a

# C/C++ library has both the scheduler and executor libraries.
NEXUS_LIB = libnexus++.a

NEXUS_LIBS = $(SCHED_LIB) $(EXEC_LIB) $(NEXUS_LIB)

MASTER_OBJ = master.o allocator_factory.o simple_allocator.o
SLAVE_OBJ = slave.o launcher.o isolation_module.o \
	    process_based_isolation_module.o
<<<<<<< HEAD
COMMON_OBJ = fatal.o hash_pid.o messages.o lock.o master_detector.o url_processor.o zookeeper.o event_history.o
=======
COMMON_OBJ = fatal.o hash_pid.o messages.o lock.o master_detector.o \
	     url_processor.o zookeeper.o configurator.o string_utils.o \
	     logging.o
>>>>>>> 4028c286
EXEC_LIB_OBJ = nexus_exec.o
SCHED_LIB_OBJ = nexus_sched.o nexus_local.o params.o
TEST_OBJ = tests/main.o tests/test_master.o tests/test_resources.o \
	   tests/external_test.o tests/test_sample_frameworks.o \
<<<<<<< HEAD
		 tests/test_event_history.o
=======
	   tests/testing_utils.o tests/test_configurator.o \
	   tests/test_string_utils.o tests/test_lxc_isolation.o
>>>>>>> 4028c286

ifeq ($(OS_NAME),solaris)
  SLAVE_OBJ += solaris_project_isolation_module.o
endif

ifeq ($(OS_NAME),linux)
  SLAVE_OBJ += lxc_isolation_module.o
endif

ALL_OBJ = $(MASTER_OBJ) $(SLAVE_OBJ) $(COMMON_OBJ) \
	  $(SCHED_LIB_OBJ) $(EXEC_LIB_OBJ) $(TEST_OBJ)

# Setup libraries from the SWIG world.
ifeq ($(OS_NAME),darwin)
  JAVA_LIB = swig/java/libnexus.dylib
else
  JAVA_LIB = swig/java/libnexus.so
endif

PYTHON_LIB = swig/python/_nexus.so

RUBY_LIB = swig/ruby/nexus.so


default: all

-include $(patsubst %.o, %.d, $(ALL_OBJ))
-include $(patsubst %, %.d, $(NEXUS_EXES))

$(ALL_OBJ): %.o: %.cpp
	$(CXX) -c $(CXXFLAGS) -o $@ $<

$(NEXUS_LIBS): $(COMMON_OBJ) third_party/libprocess/libprocess.a

$(NEXUS_EXES): $(COMMON_OBJ) third_party/libprocess/libprocess.a

$(SCHED_LIB): $(SCHED_LIB_OBJ) $(MASTER_OBJ) $(SLAVE_OBJ) $(COMMON_OBJ)
	$(AR) rcs $@ $^ third_party/libprocess/libprocess.a $(GLOG)/.libs/libglog.a $(LIBEV)/.libs/libev.a

$(EXEC_LIB): $(EXEC_LIB_OBJ) $(COMMON_OBJ)
	$(AR) rcs $@ $^

$(NEXUS_LIB): $(SCHED_LIB_OBJ) $(EXEC_LIB_OBJ) $(MASTER_OBJ) $(SLAVE_OBJ) $(COMMON_OBJ)
	$(AR) rcs $@ $^

webui/master/swig/master_wrap.cpp: webui/master/swig/master.i master_state.hpp master_webui.hpp master.hpp config.hpp
ifeq ($(WITH_WEBUI),1)
	$(SWIG) -c++ -python -outdir webui/master/swig -o $@ -I../include $<
else
	echo "" > $@
endif

webui/master/swig/master_wrap.o: webui/master/swig/master_wrap.cpp config.hpp
	$(CXX) -c $(CXXFLAGS) $(WEBUI_FLAGS) -I. -o $@ $<

master_webui.o: master_webui.cpp config.hpp messages.hpp
	$(CXX) -c $(CXXFLAGS) $(WEBUI_FLAGS) -o $@ $<

nexus-master: master_main.cpp $(MASTER_OBJ) $(COMMON_OBJ) master_webui.o webui/master/swig/master_wrap.o
	$(CXX) $(CXXFLAGS) $(WEBUI_FLAGS) -o $@ $< $(MASTER_OBJ) master_webui.o webui/master/swig/master_wrap.o $(COMMON_OBJ) $(LDFLAGS) $(LIBS)

webui/slave/swig/slave_wrap.cpp: webui/slave/swig/slave.i slave_state.hpp slave_webui.hpp slave.hpp config.hpp
ifeq ($(WITH_WEBUI),1)
	$(SWIG) -c++ -python -outdir webui/slave/swig -o $@ -I../include $<
else
	echo "" > $@
endif

webui/slave/swig/slave_wrap.o: webui/slave/swig/slave_wrap.cpp config.hpp
	$(CXX) -c $(CXXFLAGS) $(WEBUI_FLAGS) -I. -o $@ $<

slave_webui.o: slave_webui.cpp config.hpp messages.hpp
	$(CXX) -c $(CXXFLAGS) $(WEBUI_FLAGS) -o $@ $<

nexus-slave: slave_main.cpp $(SLAVE_OBJ) $(COMMON_OBJ) slave_webui.o webui/slave/swig/slave_wrap.o
	$(CXX) $(CXXFLAGS) $(WEBUI_FLAGS) -o $@ $< $(SLAVE_OBJ) slave_webui.o webui/slave/swig/slave_wrap.o $(COMMON_OBJ) $(LDFLAGS) $(LIBS)

nexus-launcher: launcher_main.cpp launcher.o $(COMMON_OBJ)
	$(CXX) $(CXXFLAGS) -o $@ $< launcher.o $(COMMON_OBJ) $(LDFLAGS) $(LIBS)

nexus-projd: projd.cpp $(COMMON_OBJ)
	$(CXX) $(CXXFLAGS) -o $@ $< $(COMMON_OBJ) $(LDFLAGS) $(LIBS)

nexus-local: local.cpp nexus_local.o $(MASTER_OBJ) $(SLAVE_OBJ) $(COMMON_OBJ)
	$(CXX) $(CXXFLAGS) -o $@ $< nexus_local.o $(MASTER_OBJ) $(SLAVE_OBJ) $(COMMON_OBJ) $(LDFLAGS) $(LIBS)

ALLTESTS_OBJ = $(TEST_OBJ) $(MASTER_OBJ) $(SLAVE_OBJ) $(SCHED_LIB_OBJ) $(EXEC_LIB_OBJ) $(COMMON_OBJ)

alltests: $(ALLTESTS_OBJ) $(NEXUS_EXES) java python
	$(CXX) $(CXXFLAGS) -o $@ $(ALLTESTS_OBJ) $(LDFLAGS) $(LIBS)

test-framework: test_framework.cpp $(SCHED_LIB) third_party/libprocess/libprocess.a
	$(CXX) $(CXXFLAGS) -o $@ $< $(LDFLAGS) -L. -lnexus_sched $(LIBS)

test-executor: test_exec.cpp $(EXEC_LIB) third_party/libprocess/libprocess.a
	g++ $(CXXFLAGS) -o $@ $< $(LDFLAGS) -L. -lnexus_exec $(LIBS)

cpp-test-framework: cpp_test_framework.cpp $(NEXUS_LIB) third_party/libprocess/libprocess.a
	$(CXX) $(CXXFLAGS) -o $@ $< -L. $(LDFLAGS) -lnexus++ $(LIBS) 

cpp-test-executor: cpp_test_executor.cpp $(NEXUS_LIB) third_party/libprocess/libprocess.a
	$(CXX) $(CXXFLAGS) -o $@ $< -L. $(LDFLAGS) -lnexus++ $(LIBS) 

memhog: memhog.cpp $(NEXUS_LIB) third_party/libprocess/libprocess.a
	$(CXX) $(CXXFLAGS) -o $@ $< -L. $(LDFLAGS) -lnexus++ $(LIBS) 

memhog-executor: memhog_executor.cpp $(NEXUS_LIB) third_party/libprocess/libprocess.a
	$(CXX) $(CXXFLAGS) -o $@ $< -L. $(LDFLAGS) -lnexus++ $(LIBS) 

scheduled-memhog: scheduled_memhog.cpp $(NEXUS_LIB) third_party/libprocess/libprocess.a
	$(CXX) $(CXXFLAGS) -o $@ $< -L. $(LDFLAGS) -lnexus++ $(LIBS) 

java: $(JAVA_LIB) swig/java/nexus.jar swig/java/TestFramework.class swig/java/TestExecutor.class swig/java/TestExceptionFramework.class swig/java/TestExceptionExecutor.class

python: $(PYTHON_LIB)

ruby: $(RUBY_LIB)

swig/java/nexus.jar: $(JAVA_LIB)
ifdef JAVA_HOME
	$(JAVA_HOME)/bin/javac -sourcepath swig/java -d swig/java swig/java/nexus/*.java
	patch -N swig/java/nexus/nexusJNI.java < swig/java/nexusJNI.java.patch1 || echo -n
	patch swig/java/nexus/nexusJNI.java < swig/java/nexusJNI.java.patch2 || echo -n
	$(JAVA_HOME)/bin/jar cf $@ -C swig/java nexus
endif

$(JAVA_LIB): swig/nexus.i $(NEXUS_LIB)
ifdef JAVA_HOME
	rm -f swig/java/nexus/*
	mkdir -p swig/java/nexus
	$(SWIG) -c++ -java -I../include -o swig/java/nexus_wrap.cpp -outdir swig/java/nexus -package nexus swig/nexus.i
	$(CXX) $(CXXFLAGS) -shared -o $@ swig/java/nexus_wrap.cpp -I$(JAVA_HOME)/include -I$(JAVA_HOME)/include/$(OS_NAME) -L. $(LDFLAGS) -lnexus++ $(LIBS)
endif

swig/java/TestFramework.class: $(JAVA_LIB) swig/java/nexus.jar swig/java/TestFramework.java
ifdef JAVA_HOME
	$(JAVA_HOME)/bin/javac -cp swig/java/nexus.jar -sourcepath swig/java -d swig/java swig/java/TestFramework.java
endif

swig/java/TestExecutor.class: $(JAVA_LIB) swig/java/nexus.jar swig/java/TestExecutor.java
ifdef JAVA_HOME
	$(JAVA_HOME)/bin/javac -cp swig/java/nexus.jar -sourcepath swig/java -d swig/java swig/java/TestExecutor.java
endif

swig/java/TestExceptionFramework.class: $(JAVA_LIB) swig/java/nexus.jar swig/java/TestExceptionFramework.java
ifdef JAVA_HOME
	$(JAVA_HOME)/bin/javac -cp swig/java/nexus.jar -sourcepath swig/java -d swig/java swig/java/TestExceptionFramework.java
endif

swig/java/TestExceptionExecutor.class: $(JAVA_LIB) swig/java/nexus.jar swig/java/TestExceptionExecutor.java
ifdef JAVA_HOME
	$(JAVA_HOME)/bin/javac -cp swig/java/nexus.jar -sourcepath swig/java -d swig/java swig/java/TestExceptionExecutor.java
endif

$(PYTHON_LIB): swig/nexus.i $(NEXUS_LIB)
ifdef PYTHON_HEADERS
	$(SWIG) -c++ -python -threads -I../include -o swig/python/nexus_wrap.cpp -outdir swig/python swig/nexus.i
	$(CXX) $(CXXFLAGS) -shared -o $@ swig/python/nexus_wrap.cpp -I$(PYTHON_HEADERS) -L. $(LDFLAGS) -lnexus++ $(LIBS)
endif

$(RUBY_LIB): swig/nexus.i $(NEXUS_LIB)
ifdef RUBY_HEADERS
	$(SWIG) -c++ -ruby -I../include -o swig/ruby/nexus_wrap.cpp -outdir swig/ruby -autorename swig/nexus.i
	$(CXX) $(CXXFLAGS) -shared -o $@ swig/ruby/nexus_wrap.cpp -I$(RUBY_HEADERS) -L. $(LDFLAGS) -lnexus++ $(LIBS)
endif

test: all
	./alltests

third_party:
	$(MAKE) -C third_party/libprocess
	$(MAKE) -C $(GLOG)
	$(MAKE) -C $(GTEST)
	$(MAKE) -C $(SQLITE)
ifeq ($(LOCAL_ZOOKEEPER),yes)
	$(MAKE) -C $(ZOOKEEPER)
endif

all: third_party $(NEXUS_LIBS) $(NEXUS_EXES) alltests java python ruby

clean:
	$(MAKE) -C third_party/libprocess clean
	$(MAKE) -C $(GLOG) clean
	$(MAKE) -C $(GTEST) clean
	$(MAKE) -C $(SQLITE) clean
ifeq ($(LOCAL_ZOOKEEPER),yes)
	$(MAKE) -C $(ZOOKEEPER) clean
endif
	rm -f $(patsubst %.o, %.d, $(ALL_OBJ))
	rm -f $(ALL_OBJ)
	rm -f $(NEXUS_LIBS)
	rm -f $(NEXUS_EXES)
	rm -f $(JAVA_LIB) $(PYTHON_LIB) $(RUBY_LIB)
	rm -rf $(JAVA_LIB).dSYM $(PYTHON_LIB).dSYM $(RUBY_LIB).dSYM
	rm -f swig/*/nexus_wrap.cpp
	rm -f swig/*/nexus_wrap.h
	rm -f swig/*/*.o
	rm -f swig/*/*.d
	rm -f swig/java/nexus.jar
	rm -f swig/java/nexus/*
	rm -f swig/java/*.class
	rm -f swig/python/nexus.py
	rm -f swig/python/nexus.pyc
	rm -f master_webui.o
	rm -f master_webui.d
	rm -f webui/master/swig/master_wrap.h
	rm -f webui/master/swig/master_wrap.cpp
	rm -f webui/master/swig/master_wrap.o
	rm -f webui/master/swig/master_wrap.d
	rm -f webui/master/swig/master.py
	rm -f webui/master/swig/master.pyc
	rm -f slave_webui.o
	rm -f slave_webui.d
	rm -f webui/slave/swig/slave_wrap.h
	rm -f webui/slave/swig/slave_wrap.cpp
	rm -f webui/slave/swig/slave_wrap.o
	rm -f webui/slave/swig/slave_wrap.d
	rm -f webui/slave/swig/slave.py
	rm -f webui/slave/swig/slave.pyc
	rm -f TAGS

.PHONY: default third_party all clean java python ruby test<|MERGE_RESOLUTION|>--- conflicted
+++ resolved
@@ -112,23 +112,16 @@
 MASTER_OBJ = master.o allocator_factory.o simple_allocator.o
 SLAVE_OBJ = slave.o launcher.o isolation_module.o \
 	    process_based_isolation_module.o
-<<<<<<< HEAD
-COMMON_OBJ = fatal.o hash_pid.o messages.o lock.o master_detector.o url_processor.o zookeeper.o event_history.o
-=======
 COMMON_OBJ = fatal.o hash_pid.o messages.o lock.o master_detector.o \
 	     url_processor.o zookeeper.o configurator.o string_utils.o \
-	     logging.o
->>>>>>> 4028c286
+	     logging.o event_history.o
 EXEC_LIB_OBJ = nexus_exec.o
 SCHED_LIB_OBJ = nexus_sched.o nexus_local.o params.o
 TEST_OBJ = tests/main.o tests/test_master.o tests/test_resources.o \
 	   tests/external_test.o tests/test_sample_frameworks.o \
-<<<<<<< HEAD
-		 tests/test_event_history.o
-=======
 	   tests/testing_utils.o tests/test_configurator.o \
 	   tests/test_string_utils.o tests/test_lxc_isolation.o
->>>>>>> 4028c286
+		 tests/test_event_history.o
 
 ifeq ($(OS_NAME),solaris)
   SLAVE_OBJ += solaris_project_isolation_module.o
