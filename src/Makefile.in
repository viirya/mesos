--- conflicted
+++ resolved
@@ -82,16 +82,12 @@
 LDFLAGS += -L$(LIBEV)/.libs
 
 # Add libev, libprocess, pthread, and dl to LIBS.
-<<<<<<< HEAD
-LIBS += -lglog -lgtest -lprocess -lev -lpthread -ldl -lzookeeper_st -lsqlite3
-=======
-LIBS += -lglog -lgtest -lprocess -lev -lpthread -ldl
+LIBS += -lglog -lgtest -lprocess -lev -lpthread -ldl -lsqlite3
 
 # Add ZooKeeper if necessary.
 ifeq ($(WITH_ZOOKEEPER),yes)
   LIBS += -lzookeeper_st
 endif
->>>>>>> 7fd48b2e
 
 MESOS_EXES = mesos-master mesos-slave mesos-local mesos-launcher \
              test-framework test-executor cpp-test-framework \
@@ -112,34 +108,21 @@
 
 MASTER_OBJ = master.o allocator_factory.o simple_allocator.o
 
-SLAVE_OBJ = slave.o launcher.o isolation_module.o	\
+SLAVE_OBJ = slave.o launcher.o isolation_module.o \
 	    process_based_isolation_module.o
-<<<<<<< HEAD
-COMMON_OBJ = fatal.o hash_pid.o messages.o lock.o master_detector.o \
-	     url_processor.o zookeeper.o configurator.o string_utils.o \
-	     logging.o event_history.o
-=======
-
-COMMON_OBJ = fatal.o messages.o lock.o master_detector.o		\
-	     url_processor.o configurator.o string_utils.o logging.o
-
->>>>>>> 7fd48b2e
+
+COMMON_OBJ = fatal.o messages.o lock.o master_detector.o \
+	     url_processor.o configurator.o string_utils.o logging.o event_history.o
+
 EXEC_LIB_OBJ = mesos_exec.o
 
 SCHED_LIB_OBJ = mesos_sched.o mesos_local.o params.o
-<<<<<<< HEAD
-TEST_OBJ = tests/main.o tests/test_master.o tests/test_resources.o \
-	   tests/external_test.o tests/test_sample_frameworks.o \
-	   tests/testing_utils.o tests/test_configurator.o \
-	   tests/test_string_utils.o tests/test_lxc_isolation.o \
+
+TEST_OBJ = tests/main.o tests/test_master.o tests/test_resources.o  \
+	   tests/external_test.o tests/test_sample_frameworks.o           \
+	   tests/testing_utils.o tests/test_configurator.o                \
+	   tests/test_string_utils.o tests/test_lxc_isolation.o           \
 	   tests/test_event_history.o
-=======
-
-TEST_OBJ = tests/main.o tests/test_master.o tests/test_resources.o	\
-	   tests/external_test.o tests/test_sample_frameworks.o		\
-	   tests/testing_utils.o tests/test_configurator.o		\
-	   tests/test_string_utils.o tests/test_lxc_isolation.o
->>>>>>> 7fd48b2e
 
 ifeq ($(OS_NAME),solaris)
   SLAVE_OBJ += solaris_project_isolation_module.o
@@ -320,12 +303,8 @@
 	$(MAKE) -C third_party/libprocess
 	$(MAKE) -C $(GLOG)
 	$(MAKE) -C $(GTEST)
-<<<<<<< HEAD
 	$(MAKE) -C $(SQLITE)
-ifeq ($(LOCAL_ZOOKEEPER),yes)
-=======
 ifeq ($(WITH_INCLUDED_ZOOKEEPER),yes)
->>>>>>> 7fd48b2e
 	$(MAKE) -C $(ZOOKEEPER)
 endif
 
@@ -335,12 +314,8 @@
 	$(MAKE) -C third_party/libprocess clean
 	$(MAKE) -C $(GLOG) clean
 	$(MAKE) -C $(GTEST) clean
-<<<<<<< HEAD
 	$(MAKE) -C $(SQLITE) clean
-ifeq ($(LOCAL_ZOOKEEPER),yes)
-=======
 ifeq ($(WITH_INCLUDED_ZOOKEEPER),yes)
->>>>>>> 7fd48b2e
 	$(MAKE) -C $(ZOOKEEPER) clean
 endif
 	rm -f $(patsubst %.o, %.d, $(ALL_OBJ))
