--- conflicted
+++ resolved
@@ -104,15 +104,9 @@
 	    process_based_isolation_module.o
 COMMON_OBJ = fatal.o hash_pid.o messages.o lock.o master_detector.o \
 	     url_processor.o zookeeper.o configurator.o string_utils.o \
-<<<<<<< HEAD
 	     logging.o event_history.o
-EXEC_LIB_OBJ = nexus_exec.o
-SCHED_LIB_OBJ = nexus_sched.o nexus_local.o params.o
-=======
-	     logging.o
 EXEC_LIB_OBJ = mesos_exec.o
 SCHED_LIB_OBJ = mesos_sched.o mesos_local.o params.o
->>>>>>> b5ae0290
 TEST_OBJ = tests/main.o tests/test_master.o tests/test_resources.o \
 	   tests/external_test.o tests/test_sample_frameworks.o \
 	   tests/testing_utils.o tests/test_configurator.o \
