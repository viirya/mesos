--- conflicted
+++ resolved
@@ -109,11 +109,7 @@
   std::set<uint64_t> unlearned;
 
   // Cache of log actions (indexed by position).
-<<<<<<< HEAD
-  mesos::internal::log::cache<uint64_t, Action> cache;
-=======
   Cache<uint64_t, Action> cache;
->>>>>>> 6a22e9c7
 };
 
 }}} // namespace mesos { namespace internal { namespace log {
