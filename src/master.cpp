#include <iomanip>

#include <glog/logging.h>
#include <sys/time.h>

#include "allocator.hpp"
#include "allocator_factory.hpp"
#include "event_history.hpp"
#include "master.hpp"
#include "master_webui.hpp"



using std::endl;
using std::make_pair;
using std::map;
using std::max;
using std::min;
using std::ostringstream;
using std::pair;
using std::set;
using std::setfill;
using std::setw;
using std::string;
using std::vector;

using boost::lexical_cast;
using boost::unordered_map;
using boost::unordered_set;

using namespace mesos;
using namespace mesos::internal;
using namespace mesos::internal::master;


namespace {

// A process that periodically pings the master to check filter expiries, etc
class AllocatorTimer : public Tuple<Process>
{
private:
  const PID master;

protected:
  void operator () ()
  {
    link(master);
    do {
      switch (receive(1)) {
      case PROCESS_TIMEOUT:
	send(master, pack<M2M_TIMER_TICK>());
	break;
      case PROCESS_EXIT:
	return;
      }
    } while (true);
  }

public:
  AllocatorTimer(const PID &_master) : master(_master) {}
};


// A process that periodically prints frameworks' shares to a file
class SharesPrinter : public Tuple<Process>
{
protected:
  PID master;

  void operator () ()
  {
    int tick = 0;

    std::ofstream file ("/mnt/shares");
    if (!file.is_open())
      LOG(FATAL) << "Could not open /mnt/shares";

    while (true) {
      pause(1);

      send(master, pack<M2M_GET_STATE>());
      receive();
      CHECK(msgid() == M2M_GET_STATE_REPLY);
      state::MasterState *state;
      unpack<M2M_GET_STATE_REPLY>(*((intptr_t *) &state));

      uint32_t total_cpus = 0;
<<<<<<< HEAD
      uint64_t total_mem = 0;
      struct timeval curr_time;
      struct timezone tzp;
      gettimeofday(&curr_time, &tzp);
=======
      uint32_t total_mem = 0;
>>>>>>> 3fbbf7a6

      foreach (state::Slave *s, state->slaves) {
        total_cpus += s->cpus;
        total_mem += s->mem;
      }
      
      if (state->frameworks.empty()) {
        file << "--------------------------------" << std::endl;
      } else {
        foreach (state::Framework *f, state->frameworks) {
          double cpu_share = f->cpus / (double) total_cpus;
          double mem_share = f->mem / (double) total_mem;
          double max_share = max(cpu_share, mem_share);
          file << tick << "#" << (curr_time.tv_sec * 1000000 + curr_time.tv_usec) << "#" << f->id << "#" << f->name << "#" 
               << f->cpus << "#" << f->mem << "#"
               << cpu_share << "#" << mem_share << "#" << max_share << endl;
        }
      }
      delete state;
      tick++;
    }
    file.close();
  }

public:
  SharesPrinter(const PID &_master) : master(_master) {}
  ~SharesPrinter() {}
};

}


Master::Master(EventLogger* evLogger_)
  : evLogger(evLogger_), nextFrameworkId(0), nextSlaveId(0), nextSlotOfferId(0), masterId(0)
{
  allocatorType = "simple";
  cout << "event logger create" << cout;
}


Master::Master(const Params& conf_, EventLogger* evLogger_)
  : conf(conf_), evLogger(evLogger_), nextFrameworkId(0), nextSlaveId(0), 
    nextSlotOfferId(0), masterId(0)
{
  allocatorType = conf.get("allocator", "simple");
}


Master::~Master()
{
  LOG(INFO) << "Shutting down master";

  delete allocator;

  foreachpair (_, Framework *framework, frameworks) {
    foreachpair(_, Task *task, framework->tasks)
      delete task;
    delete framework;
  }

  foreachpair (_, Slave *slave, slaves) {
    delete slave;
  }

  foreachpair (_, SlotOffer *offer, slotOffers) {
    delete offer;
  }
}


void Master::registerOptions(Configurator* conf)
{
  conf->addOption<string>("allocator", 'a', "Allocation module name", "simple");
}


state::MasterState * Master::getState()
{
  std::ostringstream oss;
  oss << self();
  state::MasterState *state =
    new state::MasterState(BUILD_DATE, BUILD_USER, oss.str());

  foreachpair (_, Slave *s, slaves) {
<<<<<<< HEAD
    state::Slave *slave = new state::Slave(s->id, s->hostname, s->webuiUrl,
          s->resources.cpus, s->resources.mem, s->connectTime);
=======
    state::Slave *slave = new state::Slave(s->id, s->hostname, s->publicDns,
        s->resources.cpus, s->resources.mem, s->connectTime);
>>>>>>> 3fbbf7a6
    state->slaves.push_back(slave);
  }

  foreachpair (_, Framework *f, frameworks) {
    state::Framework *framework = new state::Framework(f->id, f->user,
        f->name, f->executorInfo.uri, f->resources.cpus, f->resources.mem,
        f->connectTime);
    state->frameworks.push_back(framework);
    foreachpair (_, Task *t, f->tasks) {
      state::Task *task = new state::Task(t->id, t->name, t->frameworkId,
          t->slaveId, t->state, t->resources.cpus, t->resources.mem);
      framework->tasks.push_back(task);
    }
    foreach (SlotOffer *o, f->slotOffers) {
      state::SlotOffer *offer = new state::SlotOffer(o->id, o->frameworkId);
      foreach (SlaveResources &r, o->resources) {
        state::SlaveResources *resources = new state::SlaveResources(
            r.slave->id, r.resources.cpus, r.resources.mem);
        offer->resources.push_back(resources);
      }
      framework->offers.push_back(offer);
    }
  }
  
  return state;
}


// Return connected frameworks that are not in the process of being removed
vector<Framework *> Master::getActiveFrameworks()
{
  vector <Framework *> result;
  foreachpair(_, Framework *framework, frameworks)
    if (framework->active)
      result.push_back(framework);
  return result;
}


// Return connected slaves that are not in the process of being removed
vector<Slave *> Master::getActiveSlaves()
{
  vector <Slave *> result;
  foreachpair(_, Slave *slave, slaves)
    if (slave->active)
      result.push_back(slave);
  return result;
}


Framework * Master::lookupFramework(FrameworkID fid)
{
  unordered_map<FrameworkID, Framework *>::iterator it =
    frameworks.find(fid);
  if (it != frameworks.end())
    return it->second;
  else
    return NULL;
}


Slave * Master::lookupSlave(SlaveID sid)
{
  unordered_map<SlaveID, Slave *>::iterator it =
    slaves.find(sid);
  if (it != slaves.end())
    return it->second;
  else
    return NULL;
}


SlotOffer * Master::lookupSlotOffer(OfferID oid)
{
  unordered_map<OfferID, SlotOffer *>::iterator it =
    slotOffers.find(oid);
  if (it != slotOffers.end()) 
    return it->second;
  else
    return NULL;
}


void Master::operator () ()
{
  LOG(INFO) << "Master started at mesos://" << self();

  // Don't do anything until we get an identifier.
  while (receive() != GOT_MASTER_ID)
    LOG(INFO) << "Oops! We're dropping a message since "
              << "we haven't received an identifier yet!";  
  string id;
  unpack<GOT_MASTER_ID>(id);
  masterId = lexical_cast<long>(id);
  LOG(INFO) << "Master ID:" << masterId;

  // Create the allocator (we do this after the constructor because it
  // leaks 'this').
  allocator = createAllocator();
  if (!allocator)
    LOG(FATAL) << "Unrecognized allocator type: " << allocatorType;

  link(spawn(new AllocatorTimer(self())));
  //link(spawn(new SharesPrinter(self())));

  while (true) {
    switch (receive()) {

    case NEW_MASTER_DETECTED: {
      // TODO(benh): We might have been the master, but then got
      // partitioned, and now we are finding out once we reconnect
      // that we are no longer the master, so we should just die.
      LOG(INFO) << "New master detected ... maybe it's us!";
      break;
    }

    case NO_MASTER_DETECTED: {
      LOG(INFO) << "No master detected ... maybe we're next!";
      break;
    }

    case F2M_REGISTER_FRAMEWORK: {
      FrameworkID fid = newFrameworkId();
      Framework *framework = new Framework(from(), fid, elapsed());
      unpack<F2M_REGISTER_FRAMEWORK>(framework->name, framework->user,
				     framework->executorInfo);
      LOG(INFO) << "Registering " << framework << " at " << framework->pid;

      if (framework->executorInfo.uri == "") {
        LOG(INFO) << framework << " registering without an executor URI";
        send(framework->pid, pack<M2F_ERROR>(1, "No executor URI given"));
        delete framework;
        break;
      }

      cout << "About to register framework with event history" << endl;
      evLogger->logFrameworkRegistered(fid, framework->user);
      cout << "Registered framework with event history" << endl;
      addFramework(framework);
      break;
    }

    case F2M_REREGISTER_FRAMEWORK: {
      Framework *framework = new Framework(from(), "", elapsed());
      int32_t generation;
      unpack<F2M_REREGISTER_FRAMEWORK>(framework->id, framework->name,
                                       framework->user, framework->executorInfo,
                                       generation);

      if (framework->executorInfo.uri == "") {
        LOG(INFO) << framework << " re-registering without an executor URI";
        send(framework->pid, pack<M2F_ERROR>(1, "No executor URI given"));
        delete framework;
        break;
      }

      if (framework->id == "") {
        LOG(ERROR) << "Framework re-registering without an id!";
        send(framework->pid, pack<M2F_ERROR>(1, "Missing framework id"));
        delete framework;
        break;
      }

      LOG(INFO) << "Re-registering " << framework << " at " << framework->pid;

      if (frameworks.count(framework->id) > 0) {
        if (generation == 0) {
          LOG(INFO) << framework << " failed over";
          replaceFramework(frameworks[framework->id], framework);
        } else {
          LOG(INFO) << framework << " re-registering with an already "
		    << "used id and not failing over!";
          send(framework->pid, pack<M2F_ERROR>(1, "Framework id in use"));
          delete framework;
          break;
        }
      } else {
        addFramework(framework);
      }

      CHECK(frameworks.find(framework->id) != frameworks.end());

      // Reunite running tasks with this framework. This may be
      // necessary because a framework scheduler has failed over, or
      // the master has failed over and the framework schedulers are
      // reregistering.
      foreachpair (SlaveID slaveId, Slave *slave, slaves) {
        foreachpair (_, Task *task, slave->tasks) {
          if (framework->id == task->frameworkId) {
            framework->addTask(task);
            send(slave->pid, pack<M2S_UPDATE_FRAMEWORK_PID>(framework->id,
                                                            framework->pid));
          }
        }
      }
      break;
    }

    case F2M_UNREGISTER_FRAMEWORK: {
      FrameworkID fid;
      unpack<F2M_UNREGISTER_FRAMEWORK>(fid);
      LOG(INFO) << "Asked to unregister framework " << fid;
      Framework *framework = lookupFramework(fid);
      if (framework != NULL && framework->pid == from()) {
        removeFramework(framework);
        //evLogger->logFrameworkUnregistered(fid);
      }
      else
        LOG(WARNING) << "Non-authoratative PID attempting framework "
                     << "unregistration ... ignoring";
      break;
    }

    case F2M_SLOT_OFFER_REPLY: {
      FrameworkID fid;
      OfferID oid;
      vector<TaskDescription> tasks;
      Params params;
      unpack<F2M_SLOT_OFFER_REPLY>(fid, oid, tasks, params);
      Framework *framework = lookupFramework(fid);
      if (framework != NULL) {
        SlotOffer *offer = lookupSlotOffer(oid);
        if (offer != NULL) {
          processOfferReply(offer, tasks, params);
        } else {
          // The slot offer is gone, meaning that we rescinded it or that
          // the slave was lost; immediately report any tasks in it as lost
          foreach (const TaskDescription &t, tasks) {
            send(framework->pid,
                 pack<M2F_STATUS_UPDATE>(t.taskId, TASK_LOST, ""));
          }
        }
      }
      break;
    }

    case F2M_REVIVE_OFFERS: {
      FrameworkID fid;
      unpack<F2M_REVIVE_OFFERS>(fid);
      Framework *framework = lookupFramework(fid);
      if (framework != NULL) {
        LOG(INFO) << "Reviving offers for " << framework;
        framework->slaveFilter.clear();
        allocator->offersRevived(framework);
      }
      break;
    }

    case F2M_KILL_TASK: {
      FrameworkID fid;
      TaskID tid;
      unpack<F2M_KILL_TASK>(fid, tid);
      Framework *framework = lookupFramework(fid);
      if (framework != NULL) {
        Task *task = framework->lookupTask(tid);
        if (task != NULL) {
          LOG(INFO) << "Asked to kill " << task << " by its framework";
          killTask(task);
          evLogger->logTaskStateUpdated(tid, fid, TASK_KILLED);
        } else {
          LOG(INFO) << "Asked to kill UNKNOWN task by its framework";
          send(framework->pid, pack<M2F_STATUS_UPDATE>(tid, TASK_LOST, ""));
        }
      }
      break;
    }

    case S2M_REGISTER_SLAVE: {
      string slaveId = lexical_cast<string>(masterId) + "-"
        + lexical_cast<string>(nextSlaveId++);
      Slave *slave = new Slave(from(), slaveId, elapsed());
      unpack<S2M_REGISTER_SLAVE>(slave->hostname, slave->webuiUrl,
                                 slave->resources);
      LOG(INFO) << "Registering " << slave << " at " << slave->pid;
      slaves[slave->id] = slave;
      pidToSid[slave->pid] = slave->id;
      link(slave->pid);
      send(slave->pid,
      pack<M2S_REGISTER_REPLY>(slave->id, HEARTBEAT_INTERVAL));
      allocator->slaveAdded(slave);
      break;
    }

    case S2M_REREGISTER_SLAVE: {
      Slave *slave = new Slave(from(), "", elapsed());
      vector<Task> tasks;
      unpack<S2M_REREGISTER_SLAVE>(slave->id, slave->hostname, slave->webuiUrl,
                                   slave->resources, tasks);

      if (slave->id == "") {
        slave->id = lexical_cast<string>(masterId) + "-"
          + lexical_cast<string>(nextSlaveId++);
        LOG(ERROR) << "Slave re-registered without a SlaveID, "
                   << "generating a new id for it.";
      }

      LOG(INFO) << "Re-registering " << slave << " at " << slave->pid;
      slaves[slave->id] = slave;
      pidToSid[slave->pid] = slave->id;
      link(slave->pid);
      send(slave->pid,
           pack<M2S_REREGISTER_REPLY>(slave->id, HEARTBEAT_INTERVAL));

      allocator->slaveAdded(slave);

      foreach (const Task &t, tasks) {
        Task *task = new Task(t);
        slave->addTask(task);

        // Tell this slave the current framework pid for this task.
        Framework *framework = lookupFramework(task->frameworkId);
        if (framework != NULL) {
          framework->addTask(task);
          send(slave->pid, pack<M2S_UPDATE_FRAMEWORK_PID>(framework->id,
                                                          framework->pid));
        }
      }

      // TODO(benh|alig): We should put a timeout on how long we keep
      // tasks running that never have frameworks reregister that
      // claim them.

      break;
    }

    case S2M_UNREGISTER_SLAVE: {
      SlaveID sid;
      unpack<S2M_UNREGISTER_SLAVE>(sid);
      LOG(INFO) << "Asked to unregister slave " << sid;
      Slave *slave = lookupSlave(sid);
      if (slave != NULL)
        removeSlave(slave);
      break;
    }

    case S2M_FT_STATUS_UPDATE: {
      SlaveID sid;
      FrameworkID fid;
      TaskID tid;
      TaskState state;
      string data;

      unpack<S2M_FT_STATUS_UPDATE>(sid, fid, tid, state, data);
      VLOG(1) << "FT: prepare relay seq:"<< seq() << " from: "<< from();
      if (Slave *slave = lookupSlave(sid)) {
        if (Framework *framework = lookupFramework(fid)) {
	  // Pass on the status update to the framework.
	  // TODO(benh): Do we not want to forward the
	  // S2M_FT_STATUS_UPDATE message? This seems a little tricky
	  // because we really wanted to send the M2F_FT_STATUS_UPDATE
	  // message.
          forward(framework->pid);
          if (duplicate()) {
            LOG(WARNING) << "FT: Locally ignoring duplicate message with id:" << seq();
            break;
          }
          // Update the task state locally.
          Task *task = slave->lookupTask(fid, tid);
          if (task != NULL) {
            LOG(INFO) << "Status update: " << task << " is in state " << state;
            task->state = state;
            evLogger->logTaskStateUpdated(tid, fid, state);
            // Remove the task if it finished or failed
            if (state == TASK_FINISHED || state == TASK_FAILED ||
                state == TASK_KILLED || state == TASK_LOST) {
              LOG(INFO) << "Removing " << task << " because it's done";
              removeTask(task, TRR_TASK_ENDED);
            }
          }
        } else {
          LOG(ERROR) << "S2M_FT_STATUS_UPDATE error: couldn't lookup "
                     << "framework id " << fid;
        }
      } else {
        LOG(ERROR) << "S2M_FT_STATUS_UPDATE error: couldn't lookup slave id "
                   << sid;
      }
      break;
    }

    case S2M_STATUS_UPDATE: {
      SlaveID sid;
      FrameworkID fid;
      TaskID tid;
      TaskState state;
      string data;
      unpack<S2M_STATUS_UPDATE>(sid, fid, tid, state, data);
      if (Slave *slave = lookupSlave(sid)) {
        if (Framework *framework = lookupFramework(fid)) {
          // Pass on the status update to the framework
          send(framework->pid, pack<M2F_STATUS_UPDATE>(tid, state, data));
          // Update the task state locally
          Task *task = slave->lookupTask(fid, tid);
          if (task != NULL) {
            LOG(INFO) << "Status update: " << task << " is in state " << state;
            task->state = state;
            evLogger->logTaskStateUpdated(tid, fid, state);
            // Remove the task if it finished or failed
            if (state == TASK_FINISHED || state == TASK_FAILED ||
                state == TASK_KILLED || state == TASK_LOST) {
              LOG(INFO) << "Removing " << task << " because it's done";
              removeTask(task, TRR_TASK_ENDED);
            }
          }
        } else {
          LOG(ERROR) << "S2M_STATUS_UPDATE error: couldn't lookup framework id "
                     << fid;
        }
      } else {
        LOG(ERROR) << "S2M_STATUS_UPDATE error: couldn't lookup slave id "
                   << sid;
      }
     break;
    }
      
    case S2M_FRAMEWORK_MESSAGE: {
      SlaveID sid;
      FrameworkID fid;
      FrameworkMessage message;
      unpack<S2M_FRAMEWORK_MESSAGE>(sid, fid, message);
      Slave *slave = lookupSlave(sid);
      if (slave != NULL) {
        Framework *framework = lookupFramework(fid);
        if (framework != NULL)
          send(framework->pid, pack<M2F_FRAMEWORK_MESSAGE>(message));
      }
      break;
    }

    case S2M_LOST_EXECUTOR: {
      SlaveID sid;
      FrameworkID fid;
      int32_t status;
      unpack<S2M_LOST_EXECUTOR>(sid, fid, status);
      Slave *slave = lookupSlave(sid);
      if (slave != NULL) {
        Framework *framework = lookupFramework(fid);
        if (framework != NULL) {
          // TODO(benh): Send the framework it's executor's exit status?
          if (status == -1) {
            LOG(INFO) << "Executor on " << slave << " (" << slave->hostname
                      << ") disconnected";
          } else {
            LOG(INFO) << "Executor on " << slave << " (" << slave->hostname
                      << ") exited with status " << status;
          }

          // Collect all the lost tasks for this framework.
          set<Task*> tasks;
          foreachpair (_, Task* task, framework->tasks)
            if (task->slaveId == slave->id)
              tasks.insert(task);

          // Tell the framework they have been lost and remove them.
          foreach (Task* task, tasks) {
            send(framework->pid, pack<M2F_STATUS_UPDATE>(task->id, TASK_LOST,
                                                         task->message));

            LOG(INFO) << "Removing " << task << " because of lost executor";
            removeTask(task, TRR_EXECUTOR_LOST);
          }

          // TODO(benh): Might we still want something like M2F_EXECUTOR_LOST?
        }
      }
      break;
    }

    case SH2M_HEARTBEAT: {
      SlaveID sid;
      unpack<SH2M_HEARTBEAT>(sid);
      Slave *slave = lookupSlave(sid);
      if (slave != NULL) {
        slave->lastHeartbeat = elapsed();
      } else {
        LOG(WARNING) << "Received heartbeat for UNKNOWN slave " << sid
                     << " from " << from();
      }
      break;
    }

    case M2M_TIMER_TICK: {
      unordered_map<SlaveID, Slave *> slavesCopy = slaves;
      foreachpair (_, Slave *slave, slavesCopy) {
	if (slave->lastHeartbeat + HEARTBEAT_TIMEOUT <= elapsed()) {
	  LOG(INFO) << slave << " missing heartbeats ... considering disconnected";
	  removeSlave(slave);
	}
      }

      // Check which framework filters can be expired.
      foreachpair (_, Framework *framework, frameworks)
        framework->removeExpiredFilters(elapsed());

      // Do allocations!
      allocator->timerTick();

      // int cnts = 0;
      // foreachpair(_, Framework *framework, frameworks) {
      // 	VLOG(1) << (cnts++) << " resourceInUse:" << framework->resources;
      // }
      break;
    }

    case M2M_FRAMEWORK_EXPIRED: {
      FrameworkID fid;
      unpack<M2M_FRAMEWORK_EXPIRED>(fid);
      if (Framework *framework = lookupFramework(fid)) {
	LOG(INFO) << "Framework failover timer expired, removing framework "
		  << framework;
	removeFramework(framework);
      }
      break;
    }

    case PROCESS_EXIT: {
      // TODO(benh): Could we get PROCESS_EXIT from a network partition?
      LOG(INFO) << "Process exited: " << from();
      if (pidToFid.find(from()) != pidToFid.end()) {
        FrameworkID fid = pidToFid[from()];
        if (Framework *framework = lookupFramework(fid)) {
          LOG(INFO) << framework << " disconnected";
//  	  framework->failoverTimer = new FrameworkFailoverTimer(self(), fid);
//  	  link(spawn(framework->failoverTimer));
          removeFramework(framework);
        }
      } else if (pidToSid.find(from()) != pidToSid.end()) {
        SlaveID sid = pidToSid[from()];
        if (Slave *slave = lookupSlave(sid)) {
          LOG(INFO) << slave << " disconnected";
          removeSlave(slave);
        }
      } else {
	foreachpair (_, Framework *framework, frameworks) {
	  if (framework->failoverTimer != NULL &&
	      framework->failoverTimer->self() == from()) {
	    LOG(INFO) << "Lost framework failover timer, removing framework "
		      << framework;
	    removeFramework(framework);
	    break;
	  }
	}
      }
      break;
    }

    case M2M_GET_STATE: {
      send(from(), pack<M2M_GET_STATE_REPLY>((intptr_t) getState()));
      break;
    }
    
    case M2M_SHUTDOWN: {
      LOG(INFO) << "Asked to shut down by " << from();
      foreachpair (_, Slave *slave, slaves)
        send(slave->pid, pack<M2S_SHUTDOWN>());
      return;
    }

    default:
      LOG(ERROR) << "Received unknown MSGID " << msgid() << " from " << from();
      break;
    }
  }
}


OfferID Master::makeOffer(Framework *framework,
                          const vector<SlaveResources>& resources)
{
  OfferID oid = lexical_cast<string>(masterId) + "-" 
    + lexical_cast<string>(nextSlotOfferId++);

  SlotOffer *offer = new SlotOffer(oid, framework->id, resources);
  slotOffers[offer->id] = offer;
  framework->addOffer(offer);
  foreach (const SlaveResources& r, resources) {
    r.slave->slotOffers.insert(offer);
    r.slave->resourcesOffered += r.resources;
  }
  LOG(INFO) << "Sending " << offer << " to " << framework;
  vector<SlaveOffer> offers;
  foreach (const SlaveResources& r, resources) {
    Params params;
    params.set("cpus", r.resources.cpus);
    params.set("mem", r.resources.mem);
    SlaveOffer offer(r.slave->id, r.slave->hostname, params.getMap(), r.slave->pid);
    offers.push_back(offer);
  }
  send(framework->pid, pack<M2F_SLOT_OFFER>(oid, offers));
  return oid;
}


// Process a resource offer reply (for a non-cancelled offer) by launching
// the desired tasks (if the offer contains a valid set of tasks) and
// reporting any unused resources to the allocator
void Master::processOfferReply(SlotOffer *offer,
    const vector<TaskDescription>& tasks, const Params& params)
{
  Framework *framework = lookupFramework(offer->frameworkId);
  CHECK(framework != NULL);

  // Count resources in the offer
  unordered_map<Slave *, Resources> offerResources;
  foreach (SlaveResources &r, offer->resources) {
    offerResources[r.slave] = r.resources;
  }

  // Count resources in the response, and check that its tasks are valid
  unordered_map<Slave *, Resources> responseResources;
  foreach (const TaskDescription &t, tasks) {
    // Check whether this task size is valid
    Params params(t.params);
    Resources res(params.getInt32("cpus", -1),
                  params.getInt32("mem", -1));
    if (res.cpus < MIN_CPUS || res.mem < MIN_MEM || 
        res.cpus > MAX_CPUS || res.mem > MAX_MEM) {
      terminateFramework(framework, 0,
          "Invalid task size: " + lexical_cast<string>(res));
      return;
    }
    // Check whether the task is on a valid slave
    Slave *slave = lookupSlave(t.slaveId);
    if (!slave || offerResources.find(slave) == offerResources.end()) {
      terminateFramework(framework, 0, "Invalid slave in offer reply");
      return;
    }
    responseResources[slave] += res;
  }

  // Check that the total accepted on each slave isn't more than offered
  foreachpair (Slave *s, Resources& respRes, responseResources) {
    Resources &offRes = offerResources[s];
    if (respRes.cpus > offRes.cpus || respRes.mem > offRes.mem) {
      terminateFramework(framework, 0, "Too many resources accepted");
      return;
    }
  }

  // Check that there are no duplicate task IDs
  unordered_set<TaskID> idsInResponse;
  foreach (const TaskDescription &t, tasks) {
    if (framework->tasks.find(t.taskId) != framework->tasks.end() ||
        idsInResponse.find(t.taskId) != idsInResponse.end()) {
      terminateFramework(framework, 0,
          "Duplicate task ID: " + lexical_cast<string>(t.taskId));
      return;
    }
    idsInResponse.insert(t.taskId);
  }


  foreach (const TaskDescription &t, tasks) {
    // Record the resources in event_history
    Params params(t.params);
    Resources res(params.getInt32("cpus", -1),
                  params.getInt64("mem", -1));

    Slave *slave = lookupSlave(t.slaveId);
    evLogger->logTaskCreated(t.taskId, framework->id, t.slaveId, 
                             slave->webuiUrl, res);

    // Launch the tasks in the response
    launchTask(framework, t);
  }

  // If there are resources left on some slaves, add filters for them
  vector<SlaveResources> resourcesLeft;
  int timeout = params.getInt32("timeout", DEFAULT_REFUSAL_TIMEOUT);
  double expiry = (timeout == -1) ? 0 : elapsed() + timeout;
  foreachpair (Slave *s, Resources offRes, offerResources) {
    Resources respRes = responseResources[s];
    Resources left = offRes - respRes;
    if (left.cpus > 0 || left.mem > 0) {
      resourcesLeft.push_back(SlaveResources(s, left));
    }
    if (timeout != 0 && respRes.cpus == 0 && respRes.mem == 0) {
      LOG(INFO) << "Adding filter on " << s << " to " << framework
                << " for  " << timeout << " seconds";
      framework->slaveFilter[s] = expiry;
    }
  }
  
  // Return the resources left to the allocator
  removeSlotOffer(offer, ORR_FRAMEWORK_REPLIED, resourcesLeft);
}


void Master::launchTask(Framework *framework, const TaskDescription& t)
{
  Params params(t.params);
  Resources res(params.getInt32("cpus", -1),
                params.getInt32("mem", -1));

  // The invariant right now is that launchTask is called only for
  // TaskDescriptions where the slave is still valid (see the code
  // above in processOfferReply).
  Slave *slave = lookupSlave(t.slaveId);
  CHECK(slave != NULL);

  Task *task = new Task(t.taskId, framework->id, res, TASK_STARTING,
                        t.name, "", slave->id);

  framework->addTask(task);
  slave->addTask(task);

  allocator->taskAdded(task);

  LOG(INFO) << "Launching " << task << " on " << slave;
  send(slave->pid, pack<M2S_RUN_TASK>(
        framework->id, t.taskId, framework->name, framework->user,
        framework->executorInfo, t.name, t.arg, t.params, framework->pid));
}


void Master::rescindOffer(SlotOffer *offer)
{
  removeSlotOffer(offer, ORR_OFFER_RESCINDED, offer->resources);
}


void Master::killTask(Task *task)
{
  LOG(INFO) << "Killing " << task;
  Framework *framework = lookupFramework(task->frameworkId);
  Slave *slave = lookupSlave(task->slaveId);
  CHECK(framework != NULL);
  CHECK(slave != NULL);
  send(slave->pid, pack<M2S_KILL_TASK>(framework->id, task->id));
  send(framework->pid,
       pack<M2F_STATUS_UPDATE>(task->id, TASK_KILLED, task->message));
  removeTask(task, TRR_TASK_ENDED);
}


// Terminate a framework, sending it a particular error message
// TODO: Make the error codes and messages programmer-friendly
void Master::terminateFramework(Framework *framework,
                                int32_t code,
                                const std::string& message)
{
  LOG(INFO) << "Terminating " << framework << " due to error: " << message;
  send(framework->pid, pack<M2F_ERROR>(code, message));
  removeFramework(framework);
}


// Remove a slot offer (because it was replied or we lost a framework or slave)
void Master::removeSlotOffer(SlotOffer *offer,
                             OfferReturnReason reason,
                             const vector<SlaveResources>& resourcesLeft)
{
  // Remove from slaves
  foreach (SlaveResources& r, offer->resources) {
    CHECK(r.slave != NULL);
    r.slave->resourcesOffered -= r.resources;
    r.slave->slotOffers.erase(offer);
  }
    
  // Remove from framework
  Framework *framework = lookupFramework(offer->frameworkId);
  CHECK(framework != NULL);
  framework->removeOffer(offer);
  // Also send framework a rescind message unless the reason we are
  // removing the offer is that the framework replied to it
  if (reason != ORR_FRAMEWORK_REPLIED) {
    send(framework->pid, pack<M2F_RESCIND_OFFER>(offer->id));
  }
  
  // Tell the allocator about the resources freed up
  allocator->offerReturned(offer, reason, resourcesLeft);
  
  // Delete it
  slotOffers.erase(offer->id);
  delete offer;
}


void Master::addFramework(Framework *framework)
{
  CHECK(frameworks.find(framework->id) == frameworks.end());

  frameworks[framework->id] = framework;
  pidToFid[framework->pid] = framework->id;
  link(framework->pid);

  send(framework->pid, pack<M2F_REGISTER_REPLY>(framework->id));

  allocator->frameworkAdded(framework);
}


void Master::replaceFramework(Framework *old, Framework *current)
{
  CHECK(old->id == current->id);

  old->active = false;
  
  // Remove the framework's slot offers.
  // TODO(benh): Consider just reoffering these to the new framework.
  unordered_set<SlotOffer *> slotOffersCopy = old->slotOffers;
  foreach (SlotOffer* offer, slotOffersCopy) {
    removeSlotOffer(offer, ORR_FRAMEWORK_FAILOVER, offer->resources);
  }

  send(old->pid, pack<M2F_ERROR>(1, "Framework failover"));

  // TODO(benh): unlink(old->pid);
  pidToFid.erase(old->pid);
  delete old;

  frameworks[current->id] = current;
  pidToFid[current->pid] = current->id;
  link(current->pid);

  send(current->pid, pack<M2F_REGISTER_REPLY>(current->id));
}


// Kill all of a framework's tasks, delete the framework object, and
// reschedule slot offers for slots that were assigned to this framework
void Master::removeFramework(Framework *framework)
{ 
  framework->active = false;
  // TODO: Notify allocator that a framework removal is beginning?
  
  // Tell slaves to kill the framework
  foreachpair (_, Slave *slave, slaves)
    send(slave->pid, pack<M2S_KILL_FRAMEWORK>(framework->id));

  // Remove pointers to the framework's tasks in slaves
  unordered_map<TaskID, Task *> tasksCopy = framework->tasks;
  foreachpair (_, Task *task, tasksCopy) {
    Slave *slave = lookupSlave(task->slaveId);
    CHECK(slave != NULL);
    removeTask(task, TRR_FRAMEWORK_LOST);
  }
  
  // Remove the framework's slot offers
  unordered_set<SlotOffer *> slotOffersCopy = framework->slotOffers;
  foreach (SlotOffer* offer, slotOffersCopy) {
    removeSlotOffer(offer, ORR_FRAMEWORK_LOST, offer->resources);
  }

  // TODO(benh): Similar code between removeFramework and
  // replaceFramework needs to be shared!

  // TODO(benh): unlink(framework->pid);
  pidToFid.erase(framework->pid);

  // Delete it
  frameworks.erase(framework->id);
  allocator->frameworkRemoved(framework);
  delete framework;
}


// Lose all of a slave's tasks and delete the slave object
void Master::removeSlave(Slave *slave)
{ 
  slave->active = false;
  // TODO: Notify allocator that a slave removal is beginning?
  
  // Remove pointers to slave's tasks in frameworks, and send status updates
  unordered_map<pair<FrameworkID, TaskID>, Task *> tasksCopy = slave->tasks;
  foreachpair (_, Task *task, tasksCopy) {
    Framework *framework = lookupFramework(task->frameworkId);
    // A framework might not actually exist because the master failed
    // over and the framework hasn't reconnected. This can be a tricky
    // situation for frameworks that want to have high-availability,
    // because if they eventually do connect they won't ever get a
    // status update about this task.  Perhaps in the future what we
    // want to do is create a local Framework object to represent that
    // framework until it fails over. See the TODO above in
    // S2M_REREGISTER_SLAVE.
    if (framework != NULL)
      send(framework->pid, pack<M2F_STATUS_UPDATE>(task->id, TASK_LOST,
						   task->message));
    removeTask(task, TRR_SLAVE_LOST);
  }

  // Remove slot offers from the slave; this will also rescind them
  unordered_set<SlotOffer *> slotOffersCopy = slave->slotOffers;
  foreach (SlotOffer *offer, slotOffersCopy) {
    // Only report resources on slaves other than this one to the allocator
    vector<SlaveResources> otherSlaveResources;
    foreach (SlaveResources& r, offer->resources) {
      if (r.slave != slave) {
        otherSlaveResources.push_back(r);
      }
    }
    removeSlotOffer(offer, ORR_SLAVE_LOST, otherSlaveResources);
  }
  
  // Remove slave from any filters
  foreachpair (_, Framework *framework, frameworks)
    framework->slaveFilter.erase(slave);
  
  // Send lost-slave message to all frameworks (this helps them re-run
  // previously finished tasks whose output was on the lost slave)
  foreachpair (_, Framework *framework, frameworks)
    send(framework->pid, pack<M2F_LOST_SLAVE>(slave->id));

  // TODO(benh): unlink(slave->pid);
  pidToSid.erase(slave->pid);

  // Delete it
  slaves.erase(slave->id);
  allocator->slaveRemoved(slave);
  delete slave;
}


// Remove a slot offer (because it was replied or we lost a framework or slave)
void Master::removeTask(Task *task, TaskRemovalReason reason)
{
  Framework *framework = lookupFramework(task->frameworkId);
  Slave *slave = lookupSlave(task->slaveId);
  CHECK(framework != NULL);
  CHECK(slave != NULL);
  framework->removeTask(task->id);
  slave->removeTask(task);
  allocator->taskRemoved(task, reason);
  delete task;
}


Allocator* Master::createAllocator()
{
  LOG(INFO) << "Creating \"" << allocatorType << "\" allocator";
  return AllocatorFactory::instantiate(allocatorType, this);
}


// Create a new framework ID. We format the ID as YYYYMMDDhhmm-master-fw,
// where the first part is the submission date and submission time, master
// is ID of the master (emphemeral ID from ZooKeeper if ZK is used), and
// fw is the ID of the framework within the master (an increasing integer).
FrameworkID Master::newFrameworkId()
{
  time_t rawtime;
  struct tm* timeinfo;
  time(&rawtime);
  timeinfo = localtime(&rawtime);
  char timestr[32];
  strftime(timestr, sizeof(timestr), "%Y%m%d%H%M", timeinfo);
  int fwId = nextFrameworkId++;
  ostringstream oss;
  oss << timestr << "-" << masterId << "-" << setw(4) << setfill('0') << fwId;
  return oss.str();
}


const Params& Master::getConf()
{
  return conf;
}<|MERGE_RESOLUTION|>--- conflicted
+++ resolved
@@ -85,14 +85,10 @@
       unpack<M2M_GET_STATE_REPLY>(*((intptr_t *) &state));
 
       uint32_t total_cpus = 0;
-<<<<<<< HEAD
-      uint64_t total_mem = 0;
+      uint32_t total_mem = 0;
       struct timeval curr_time;
       struct timezone tzp;
       gettimeofday(&curr_time, &tzp);
-=======
-      uint32_t total_mem = 0;
->>>>>>> 3fbbf7a6
 
       foreach (state::Slave *s, state->slaves) {
         total_cpus += s->cpus;
@@ -177,13 +173,8 @@
     new state::MasterState(BUILD_DATE, BUILD_USER, oss.str());
 
   foreachpair (_, Slave *s, slaves) {
-<<<<<<< HEAD
     state::Slave *slave = new state::Slave(s->id, s->hostname, s->webuiUrl,
-          s->resources.cpus, s->resources.mem, s->connectTime);
-=======
-    state::Slave *slave = new state::Slave(s->id, s->hostname, s->publicDns,
         s->resources.cpus, s->resources.mem, s->connectTime);
->>>>>>> 3fbbf7a6
     state->slaves.push_back(slave);
   }
 
