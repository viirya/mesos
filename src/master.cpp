--- conflicted
+++ resolved
@@ -640,19 +640,6 @@
       unpack<S2M_LOST_EXECUTOR>(sid, fid, status);
       Slave *slave = lookupSlave(sid);
       if (slave != NULL) {
-<<<<<<< HEAD
-	Framework *framework = lookupFramework(fid);
-	if (framework != NULL) {
-	  ostringstream oss;
-	  if (status == -1) {
-	    oss << "Executor on " << slave << " (" << slave->hostname
-		<< ") disconnected";
-	  } else {
-	    oss << "Executor on " << slave << " (" << slave->hostname
-		<< ") exited with status " << status;
-	  }
-	  terminateFramework(framework, status, oss.str());
-=======
         Framework *framework = lookupFramework(fid);
         if (framework != NULL) {
 	  // TODO(benh): Send the framework it's executor's exit status?
@@ -680,7 +667,6 @@
 	  }
 
 	  // TODO(benh): Might we still want something like M2F_EXECUTOR_LOST?
->>>>>>> fea5ea47
 	}
       }
       break;
