--- conflicted
+++ resolved
@@ -351,18 +351,13 @@
       unpack<F2M_UNREGISTER_FRAMEWORK>(fid);
       LOG(INFO) << "Asked to unregister framework " << fid;
       Framework *framework = lookupFramework(fid);
-<<<<<<< HEAD
-      if (framework != NULL) {
+      if (framework != NULL && framework->pid == from()) {
         removeFramework(framework);
         //evLogger->logFrameworkUnregistered(fid);
       }
-=======
-      if (framework != NULL && framework->pid == from())
-        removeFramework(framework);
       else
         LOG(WARNING) << "Non-authoratative PID attempting framework "
                      << "unregistration ... ignoring";
->>>>>>> 80c529db
       break;
     }
 
