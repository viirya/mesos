#include <glog/logging.h>

#include "allocator.hpp"
#include "allocator_factory.hpp"
#include "master.hpp"
#include "master_webui.hpp"
#include <iostream>
#include <sys/time.h>

#include "event_history.hpp"


using std::endl;
using std::max;
using std::min;
using std::pair;
using std::make_pair;
using std::ostringstream;
using std::map;
using std::set;
using std::string;
using std::vector;

using boost::lexical_cast;
using boost::unordered_map;
using boost::unordered_set;

using namespace nexus;
using namespace nexus::internal;
using namespace nexus::internal::master;


namespace {

// A process that periodically pings the master to check filter expiries, etc
class AllocatorTimer : public Tuple<Process>
{
private:
  PID master;

protected:
  void operator () ()
  {
    link(master);
    do {
      // TODO: Make timer interval configurable, and hopefully less than 1 sec
      switch (receive(1)) {
      case PROCESS_TIMEOUT:
	send(master, pack<M2M_TIMER_TICK>());
	break;
      case PROCESS_EXIT:
	return;
      }
    } while (true);
  }

public:
  AllocatorTimer(const PID &_master) : master(_master) {}
};


// A process that periodically prints frameworks' shares to a file
class SharesPrinter : public Tuple<Process>
{
protected:
  PID master;

  void operator () ()
  {
    int tick = 0;

    std::ofstream file ("/mnt/shares");
    if (!file.is_open())
      LOG(FATAL) << "Could not open /mnt/shares";

    while (true) {
      pause(1);
      send(master, pack<M2M_GET_STATE>());
      receive();
      state::MasterState *state;
      unpack<M2M_GET_STATE_REPLY>(*((int64_t *) &state));

      uint32_t total_cpus = 0;
      uint64_t total_mem = 0;
      struct timeval curr_time;
      struct timezone tzp;
      gettimeofday(&curr_time, &tzp);

      foreach (state::Slave *s, state->slaves) {
        total_cpus += s->cpus;
        total_mem += s->mem;
      }
      
      if (state->frameworks.empty()) {
        file << "--------------------------------" << std::endl;
      } else {
        foreach (state::Framework *f, state->frameworks) {
          double cpu_share = f->cpus / (double) total_cpus;
          double mem_share = f->mem / (double) total_mem;
          double max_share = max(cpu_share, mem_share);
          file << tick << "#" << (curr_time.tv_sec * 1000000 + curr_time.tv_usec) << "#" << f->id << "#" << f->name << "#" 
               << f->cpus << "#" << f->mem << "#"
               << cpu_share << "#" << mem_share << "#" << max_share << endl;
        }
      }
      delete state;
      tick++;
    }
    file.close();
  }

public:
  SharesPrinter(const PID &_master) : master(_master) {}
  ~SharesPrinter() {}
};

}


Master::Master(const string& _allocatorType)
  : nextFrameworkId(0), nextSlaveId(0), nextSlotOfferId(0),
    allocatorType(_allocatorType), masterId(0) {
  evLogger = new EventLogger;
}
                   

Master::~Master()
{
  LOG(INFO) << "Shutting down master";
  delete evLogger;

  delete allocator;

  foreachpair (_, Framework *framework, frameworks) {
    foreachpair(_, Task *task, framework->tasks)
      delete task;
    delete framework;
  }

  foreachpair (_, Slave *slave, slaves) {
    delete slave;
  }

  foreachpair (_, SlotOffer *offer, slotOffers) {
    delete offer;
  }
}


state::MasterState * Master::getState()
{
  std::ostringstream oss;
  oss << self();
  state::MasterState *state =
    new state::MasterState(BUILD_DATE, BUILD_USER, oss.str());

  foreachpair (_, Slave *s, slaves) {
    state::Slave *slave = new state::Slave(s->id, s->hostname, s->publicDns,
          s->resources.cpus, s->resources.mem, s->connectTime);
    state->slaves.push_back(slave);
  }

  foreachpair (_, Framework *f, frameworks) {
    state::Framework *framework = new state::Framework(f->id, f->name, 
       f->executorInfo.uri, f->resources.cpus, f->resources.mem,
       f->connectTime);
    state->frameworks.push_back(framework);
    foreachpair (_, Task *t, f->tasks) {
      state::Task *task = new state::Task(t->id, t->name, t->frameworkId,
          t->slaveId, t->state, t->resources.cpus, t->resources.mem);
      framework->tasks.push_back(task);
    }
    foreach (SlotOffer *o, f->slotOffers) {
      state::SlotOffer *offer = new state::SlotOffer(o->id, o->frameworkId);
      foreach (SlaveResources &r, o->resources) {
        state::SlaveResources *resources = new state::SlaveResources(
            r.slave->id, r.resources.cpus, r.resources.mem);
        offer->resources.push_back(resources);
      }
      framework->offers.push_back(offer);
    }
  }
  
  return state;
}


// Return connected frameworks that are not in the process of being removed
vector<Framework *> Master::getActiveFrameworks()
{
  vector <Framework *> result;
  foreachpair(_, Framework *framework, frameworks)
    if (framework->active)
      result.push_back(framework);
  return result;
}


// Return connected slaves that are not in the process of being removed
vector<Slave *> Master::getActiveSlaves()
{
  vector <Slave *> result;
  foreachpair(_, Slave *slave, slaves)
    if (slave->active)
      result.push_back(slave);
  return result;
}


Framework * Master::lookupFramework(FrameworkID fid)
{
  unordered_map<FrameworkID, Framework *>::iterator it =
    frameworks.find(fid);
  if (it != frameworks.end())
    return it->second;
  else
    return NULL;
}


Slave * Master::lookupSlave(SlaveID sid)
{
  unordered_map<SlaveID, Slave *>::iterator it =
    slaves.find(sid);
  if (it != slaves.end())
    return it->second;
  else
    return NULL;
}


SlotOffer * Master::lookupSlotOffer(OfferID oid)
{
  unordered_map<OfferID, SlotOffer *>::iterator it =
    slotOffers.find(oid);
  if (it != slotOffers.end()) 
    return it->second;
  else
    return NULL;
}

void Master::updateFrameworkTasks() {
  foreachpair (SlaveID sid, Slave *slave, slaves) {
    foreachpair (_, Task *task, slave->tasks) {
      updateFrameworkTasks(task);
    }
  }
}

void Master::updateFrameworkTasks(Task *task) {
  Framework *fwrk = lookupFramework(task->frameworkId);
  if (fwrk != NULL) {
    if (fwrk->tasks.find(task->id) == fwrk->tasks.end()) {
      fwrk->tasks[task->id] = task;
      fwrk->resources += task->resources;
    }
  }
}


void Master::operator () ()
{
  LOG(INFO) << "Master started at nexus://" << self();

  // Don't do anything until we get an identifier.
  while (true) {
    if (receive() == GOT_MASTER_ID) {
      string id;
      unpack<GOT_MASTER_ID>(id);
      masterId = lexical_cast<long>(id);
      LOG(INFO) << "Master ID:" << masterId;
      break;
    } else {
      LOG(INFO) << "Oops! We're dropping a message since "
		<< "we haven't received an identifier yet!";
    }
  }

  // Create the allocator (we do this after the constructor because it
  // leaks 'this').
  allocator = createAllocator();
  if (!allocator)
    LOG(FATAL) << "Unrecognized allocator type: " << allocatorType;

  link(spawn(new AllocatorTimer(self())));
  //link(spawn(new SharesPrinter(self())));

  while (true) {
    switch (receive()) {

    case NEW_MASTER_DETECTED: {
      // TODO(benh): We might have been the master, but then got
      // partitioned, and now we are finding out once we reconnect
      // that we are no longer the master, so we should just die.
      LOG(INFO) << "New master detected ... maybe it's us!";
      break;
    }

    case NO_MASTER_DETECTED: {
      LOG(INFO) << "No master detected ... maybe we're next!";
      break;
    }

    case F2M_REGISTER_FRAMEWORK: {
      FrameworkID fid = lexical_cast<string>(masterId) + "-"
	+ lexical_cast<string>(nextFrameworkId++);
      Framework *framework = new Framework(from(), fid);
      unpack<F2M_REGISTER_FRAMEWORK>(framework->name,
				     framework->user,
				     framework->executorInfo);
      LOG(INFO) << "Registering " << framework << " at " << framework->pid;
<<<<<<< HEAD
      evLogger->logCreateFramework(fid, framework->user);
      frameworks[fid] = framework;
      pidToFid[framework->pid] = fid;
      link(framework->pid);
      send(framework->pid, pack<M2F_REGISTER_REPLY>(fid));
      allocator->frameworkAdded(framework);
      if (framework->executorInfo.uri == "")
        terminateFramework(framework, 1, "No executor URI given");
=======
      addFramework(framework);
>>>>>>> 2d36dc1f
      break;
    }

    case F2M_REREGISTER_FRAMEWORK: {
      Framework *framework = new Framework(from());
      bool failover;
      unpack<F2M_REREGISTER_FRAMEWORK>(framework->id,
                                       framework->name,
                                       framework->user,
                                       framework->executorInfo,
                                       failover);

      if (framework->id == "") {
        LOG(ERROR) << "Framework reconnect/failover without an id!";
        send(framework->pid, pack<M2F_ERROR>(1, "Missing framework id"));
        delete framework;
        break;
      }

      LOG(INFO) << "Reregistering " << framework << " at " << framework->pid;

      if (frameworks.find(framework->id) != frameworks.end()) {
        if (failover) {
          replaceFramework(frameworks[framework->id], framework);
        } else {
          LOG(INFO) << "Framework reregistering with an already used id!";
          send(framework->pid, pack<M2F_ERROR>(1, "Framework id in use"));
          delete framework;
          break;
        }
      } else {
        addFramework(framework);
        updateFrameworkTasks();
      }
      break;
    }

    case F2M_UNREGISTER_FRAMEWORK: {
      FrameworkID fid;
      unpack<F2M_UNREGISTER_FRAMEWORK>(fid);
      LOG(INFO) << "Asked to unregister framework " << fid;
      Framework *framework = lookupFramework(fid);
      if (framework != NULL)
        removeFramework(framework);
      break;
    }

    case F2M_SLOT_OFFER_REPLY: {
      FrameworkID fid;
      OfferID oid;
      vector<TaskDescription> tasks;
      Params params;
      unpack<F2M_SLOT_OFFER_REPLY>(fid, oid, tasks, params);
      Framework *framework = lookupFramework(fid);
      if (framework != NULL) {
        SlotOffer *offer = lookupSlotOffer(oid);
        if (offer != NULL) {
          processOfferReply(offer, tasks, params);
        } else {
          // The slot offer is gone, meaning that we rescinded it or that
          // the slave was lost; immediately report any tasks in it as lost
          foreach (TaskDescription &t, tasks) {
            send(framework->pid,
                 pack<M2F_STATUS_UPDATE>(t.taskId, TASK_LOST, ""));
          }
        }
      }
      break;
    }

    case F2M_REVIVE_OFFERS: {
      FrameworkID fid;
      unpack<F2M_REVIVE_OFFERS>(fid);
      Framework *framework = lookupFramework(fid);
      if (framework != NULL) {
        LOG(INFO) << "Reviving offers for " << framework;
        framework->slaveFilter.clear();
        allocator->offersRevived(framework);
      }
      break;
    }

    case F2M_KILL_TASK: {
      FrameworkID fid;
      TaskID tid;
      unpack<F2M_KILL_TASK>(fid, tid);
      Framework *framework = lookupFramework(fid);
      if (framework != NULL) {
        Task *task = framework->lookupTask(tid);
        if (task != NULL) {
          LOG(INFO) << "Asked to kill " << task << " by its framework";
          killTask(task);
        }
      }
      break;
    }

    case S2M_REGISTER_SLAVE: {
      string slaveId = lexical_cast<string>(masterId) + "-" + lexical_cast<string>(nextSlaveId++);

      Slave *slave = new Slave(from(), slaveId);
      unpack<S2M_REGISTER_SLAVE>(slave->hostname, slave->publicDns,
                                 slave->resources);
      LOG(INFO) << "Registering " << slave << " at " << slave->pid;
      slaves[slave->id] = slave;
      pidToSid[slave->pid] = slave->id;
      link(slave->pid);
      send(slave->pid, pack<M2S_REGISTER_REPLY>(slave->id));
      allocator->slaveAdded(slave);
      break;
    }

    case S2M_REREGISTER_SLAVE: {
      Slave *slave = new Slave(from());
      vector<Task> taskVec;

      unpack<S2M_REREGISTER_SLAVE>(slave->id, slave->hostname, slave->publicDns,
      				   slave->resources, taskVec);

      if (slave->id == "") {
        slave->id = lexical_cast<string>(masterId) + "-" + lexical_cast<string>(nextSlaveId++);
        DLOG(WARNING) << "Slave re-registered without a SlaveID, generating a new id for it.";
      }

      foreach(Task &ti, taskVec) {
        Task *tip = new Task(ti);
        slave->addTask(tip);
        updateFrameworkTasks(tip);
      }

      // TODO(benh|alig): We should put a timeout on how long we keep
      // tasks running that never have frameworks reregister that
      // claim them.
  
      LOG(INFO) << "Re-registering " << slave << " at " << slave->pid;
      slaves[slave->id] = slave;
      pidToSid[slave->pid] = slave->id;
      link(slave->pid);
      send(slave->pid, pack<M2S_REREGISTER_REPLY>(slave->id));
      allocator->slaveAdded(slave);

      timeval tv;
      gettimeofday(&tv, NULL);
       
      DLOG(INFO) << tv.tv_sec << "." << tv.tv_usec << " STAT: Slave count: " << slaves.size() << " Framework count: " << frameworks.size();
       
      break;
    }

    case S2M_UNREGISTER_SLAVE: {
      SlaveID sid;
      unpack<S2M_UNREGISTER_SLAVE>(sid);
      LOG(INFO) << "Asked to unregister slave " << sid;
      Slave *slave = lookupSlave(sid);
      if (slave != NULL)
        removeSlave(slave);
      break;
    }

    case S2M_FT_STATUS_UPDATE: {
      SlaveID sid;
      FrameworkID fid;
      TaskID tid;
      TaskState state;
      string data;

      unpack<S2M_FT_STATUS_UPDATE>(sid, fid, tid, state, data);
      DLOG(INFO) << "FT: prepare relay seq:"<< seq() << " from: "<< from();
      if (Slave *slave = lookupSlave(sid)) {
        if (Framework *framework = lookupFramework(fid)) {
          // Pass on the status update to the framework.
          forward(framework->pid);
          if (duplicate()) {
            LOG(WARNING) << "FT: Locally ignoring duplicate message with id:" << seq();
            break;
          }
          // Update the task state locally.
          Task *task = slave->lookupTask(fid, tid);
          if (task != NULL) {
            LOG(INFO) << "Status update: " << task << " is in state " << state;
            task->state = state;
            // Remove the task if it finished or failed
            if (state == TASK_FINISHED || state == TASK_FAILED ||
                state == TASK_KILLED || state == TASK_LOST) {
              LOG(INFO) << "Removing " << task << " because it's done";
              removeTask(task, TRR_TASK_ENDED);
            }
          }
        } else
          DLOG(INFO) << "S2M_STATUS_UPDATE error: couldn't lookup framework id" << fid;
      } else 
        DLOG(INFO) << "S2M_STATUS_UPDATE error: couldn't lookup slave id" << sid;
      
      break;
    }

    case S2M_STATUS_UPDATE: {
      SlaveID sid;
      FrameworkID fid;
      TaskID tid;
      TaskState state;
      string data;
      unpack<S2M_STATUS_UPDATE>(sid, fid, tid, state, data);
      if (Slave *slave = lookupSlave(sid)) {
        if (Framework *framework = lookupFramework(fid)) {
          // Pass on the status update to the framework
          send(framework->pid, pack<M2F_STATUS_UPDATE>(tid, state, data));
          // Update the task state locally
          Task *task = slave->lookupTask(fid, tid);
          if (task != NULL) {
            LOG(INFO) << "Status update: " << task << " is in state " << state;
            task->state = state;
            // Remove the task if it finished or failed
            if (state == TASK_FINISHED || state == TASK_FAILED ||
                state == TASK_KILLED || state == TASK_LOST) {
              LOG(INFO) << "Removing " << task << " because it's done";
              removeTask(task, TRR_TASK_ENDED);
            }
          }
        } else
          DLOG(INFO) << "S2M_STATUS_UPDATE error: couldn't lookup framework id" << fid;
      } else
        DLOG(INFO) << "S2M_STATUS_UPDATE error: couldn't lookup slave id" << sid;
     break;
    }
      
    case S2M_FRAMEWORK_MESSAGE: {
      SlaveID sid;
      FrameworkID fid;
      FrameworkMessage message;
      unpack<S2M_FRAMEWORK_MESSAGE>(sid, fid, message);
      Slave *slave = lookupSlave(sid);
      if (slave != NULL) {
        Framework *framework = lookupFramework(fid);
        if (framework != NULL)
          send(framework->pid, pack<M2F_FRAMEWORK_MESSAGE>(message));
      }
      break;
    }

    case S2M_LOST_EXECUTOR: {
      SlaveID sid;
      FrameworkID fid;
      int32_t status;
      unpack<S2M_LOST_EXECUTOR>(sid, fid, status);
      Slave *slave = lookupSlave(sid);
      if (slave != NULL) {
        Framework *framework = lookupFramework(fid);
        if (framework != NULL) {
          // TODO(benh): Send the framework it's executor's exit status?
          if (status == -1) {
            LOG(INFO) << "Executor on " << slave << " (" << slave->hostname
                      << ") disconnected";
          } else {
            LOG(INFO) << "Executor on " << slave << " (" << slave->hostname
                      << ") exited with status " << status;
          }

          // Collect all the lost tasks for this framework.
          set<Task*> tasks;
          foreachpair (_, Task* task, framework->tasks)
            if (task->slaveId == slave->id)
              tasks.insert(task);

          // Tell the framework they have been lost and remove them.
          foreach (Task* task, tasks) {
            send(framework->pid, pack<M2F_STATUS_UPDATE>(task->id, TASK_LOST,
                                                         task->message));

            LOG(INFO) << "Removing " << task << " because of lost executor";
            removeTask(task, TRR_EXECUTOR_LOST);
          }

          // TODO(benh): Might we still want something like M2F_EXECUTOR_LOST?
        }
      }
      break;
    }

    case SH2M_HEARTBEAT: {
      SlaveID sid;
      unpack<SH2M_HEARTBEAT>(sid);
      Slave *slave = lookupSlave(sid);
      if (slave != NULL) {
        slave->lastHeartbeat = time(NULL);
      } else {
        LOG(WARNING) << "Received heartbeat for UNKNOWN slave " << sid
                     << " from " << from();
      }
      break;
    }

    case M2M_TIMER_TICK: {
      unordered_map<SlaveID, Slave *> slavesCopy = slaves;
      foreachpair (_, Slave *slave, slavesCopy) {
        if (slave->lastHeartbeat + HEARTBEAT_TIMEOUT <= time(NULL)) {
          LOG(INFO) << slave << " missing heartbeats ... considering disconnected";
          removeSlave(slave);
        }
      }

      // Check which framework filters can be expired.
      foreachpair (_, Framework *framework, frameworks)
        framework->removeExpiredFilters();

      // Do allocations!
      allocator->timerTick();

      // int cnts = 0;
      // foreachpair(_, Framework *framework, frameworks) {
      // 	DLOG(INFO) << (cnts++) << " resourceInUse:" << framework->resources;
      // }
      break;
    }

    case PROCESS_EXIT: {
      // TODO(benh): Could we get PROCESS_EXIT from a network partition?
      LOG(INFO) << "Process exited: " << from();
      if (pidToFid.find(from()) != pidToFid.end()) {
        FrameworkID fid = pidToFid[from()];
        if (Framework *framework = lookupFramework(fid)) {
          LOG(INFO) << framework << " disconnected";
          // TODO(benh): Wait for a framework failover.
          removeFramework(framework);
        }
      } else if (pidToSid.find(from()) != pidToSid.end()) {
        SlaveID sid = pidToSid[from()];
        if (Slave *slave = lookupSlave(sid)) {
          LOG(INFO) << slave << " disconnected";
          removeSlave(slave);
        }
      }
      break;
    }

    case M2M_GET_STATE: {
      send(from(), pack<M2M_GET_STATE_REPLY>((int64_t) getState()));
      break;
    }
    
    case M2M_SHUTDOWN: {
      LOG(INFO) << "Asked to shut down by " << from();
      foreachpair (_, Slave *slave, slaves)
        send(slave->pid, pack<M2S_SHUTDOWN>());
      return;
    }

    default:
      LOG(ERROR) << "Received unknown MSGID " << msgid() << " from " << from();
      break;
    }
  }
}


OfferID Master::makeOffer(Framework *framework,
                          const vector<SlaveResources>& resources)
{
  OfferID oid = lexical_cast<string>(masterId) + "-" + lexical_cast<string>(nextSlotOfferId++);

  SlotOffer *offer = new SlotOffer(oid, framework->id, resources);
  slotOffers[offer->id] = offer;
  framework->addOffer(offer);
  foreach (const SlaveResources& r, resources) {
    r.slave->slotOffers.insert(offer);
    r.slave->resourcesOffered += r.resources;
  }
  LOG(INFO) << "Sending " << offer << " to " << framework;
  vector<SlaveOffer> offers;
  foreach (const SlaveResources& r, resources) {
    Params params;
    params.set("cpus", r.resources.cpus);
    params.set("mem", r.resources.mem);
    SlaveOffer offer(r.slave->id, r.slave->hostname, params.getMap(), r.slave->pid);
    offers.push_back(offer);
  }
  send(framework->pid, pack<M2F_SLOT_OFFER>(oid, offers));
  return oid;
}


// Process a resource offer reply (for a non-cancelled offer) by launching
// the desired tasks (if the offer contains a valid set of tasks) and
// reporting any unused resources to the allocator
void Master::processOfferReply(SlotOffer *offer,
    const vector<TaskDescription>& tasks, const Params& params)
{
  Framework *framework = lookupFramework(offer->frameworkId);
  CHECK(framework != NULL);

  // Count resources in the offer
  unordered_map<Slave *, Resources> offerResources;
  foreach (SlaveResources &r, offer->resources) {
    offerResources[r.slave] = r.resources;
  }

  // Count resources in the response, and check that its tasks are valid
  unordered_map<Slave *, Resources> responseResources;
  foreach (const TaskDescription &t, tasks) {
    // Check whether this task size is valid
    Params params(t.params);
    Resources res(params.getInt32("cpus", -1),
                  params.getInt64("mem", -1));
    if (res.cpus < MIN_CPUS || res.mem < MIN_MEM || 
        res.cpus > MAX_CPUS || res.mem > MAX_MEM) {
      terminateFramework(framework, 0,
          "Invalid task size: " + lexical_cast<string>(res));
      return;
    }
    // Check whether the task is on a valid slave
    Slave *slave = lookupSlave(t.slaveId);
    if (!slave || offerResources.find(slave) == offerResources.end()) {
      terminateFramework(framework, 0, "Invalid slave in offer reply");
      return;
    }
    responseResources[slave] += res;
  }

  // Check that the total accepted on each slave isn't more than offered
  foreachpair (Slave *s, Resources& respRes, responseResources) {
    Resources &offRes = offerResources[s];
    if (respRes.cpus > offRes.cpus || respRes.mem > offRes.mem) {
      terminateFramework(framework, 0, "Too many resources accepted");
      return;
    }
  }

  // Check that there are no duplicate task IDs
  unordered_set<TaskID> idsInResponse;
  foreach (const TaskDescription &t, tasks) {
    if (framework->tasks.find(t.taskId) != framework->tasks.end() ||
        idsInResponse.find(t.taskId) != idsInResponse.end()) {
      terminateFramework(framework, 0,
          "Duplicate task ID: " + lexical_cast<string>(t.taskId));
      return;    
    }
    idsInResponse.insert(t.taskId);
  }


  foreach (const TaskDescription &t, tasks) {
    // Record the resources in event_history and then
    Params params(t.params);
    Resources res(params.getInt32("cpus", -1),
                  params.getInt64("mem", -1));

    //construct fw id and resource strings
    stringstream ss;

    ss << framework;
    string frameworkIDStr = ss.str();
    ss << res.cpus;
    string cpusStr = ss.str();
    ss << res.mem;
    string memStr = ss.str();

    //evLogger->logEvent(4, "event-type", "offer-accepted", "frameworkID", frameworkIDStr.c_str(), "cpus", cpusStr.c_str(), "mem", memStr.c_str());

    evLogger->logCreateTask(t.taskId, t.slaveId, res);

    // Launch the tasks in the response
    launchTask(framework, t);
  }

  // If there are resources left on some slaves, add filters for them
  vector<SlaveResources> resourcesLeft;
  int timeout = params.getInt32("timeout", DEFAULT_REFUSAL_TIMEOUT);
  time_t expiry = (timeout == -1) ? 0 : time(0) + timeout;
  foreachpair (Slave *s, Resources offRes, offerResources) {
    Resources respRes = responseResources[s];
    Resources left = offRes - respRes;
    if (left.cpus > 0 || left.mem > 0) {
      resourcesLeft.push_back(SlaveResources(s, left));
    }
    if (timeout != 0 && respRes.cpus == 0 && respRes.mem == 0) {
      LOG(INFO) << "Adding filter on " << s << " to " << framework
                << " for  " << timeout << " seconds";
      framework->slaveFilter[s] = expiry;
    }
  }
  
  // Return the resources left to the allocator
  removeSlotOffer(offer, ORR_FRAMEWORK_REPLIED, resourcesLeft);
}


void Master::launchTask(Framework *f, const TaskDescription& t)
{
  Params params(t.params);
  Resources res(params.getInt32("cpus", -1),
                params.getInt64("mem", -1));
  Slave *slave = lookupSlave(t.slaveId);
  Task *task = f->addTask(t.taskId, t.name, slave->id, res);
  LOG(INFO) << "Launching " << task << " on " << slave;
  slave->addTask(task);
  allocator->taskAdded(task);
  send(slave->pid, pack<M2S_RUN_TASK>(
        f->id, t.taskId, f->name, f->user, f->executorInfo,
        t.name, t.arg, t.params, (string)f->pid));
}


void Master::rescindOffer(SlotOffer *offer)
{
  removeSlotOffer(offer, ORR_OFFER_RESCINDED, offer->resources);
}


void Master::killTask(Task *task)
{
  LOG(INFO) << "Killing " << task;
  Framework *framework = lookupFramework(task->frameworkId);
  Slave *slave = lookupSlave(task->slaveId);
  CHECK(framework != NULL);
  CHECK(slave != NULL);
  send(slave->pid, pack<M2S_KILL_TASK>(framework->id, task->id));
  send(framework->pid,
       pack<M2F_STATUS_UPDATE>(task->id, TASK_KILLED, task->message));
  removeTask(task, TRR_TASK_ENDED);
}


// Terminate a framework, sending it a particular error message
// TODO: Make the error codes and messages programmer-friendly
void Master::terminateFramework(Framework *framework,
                                int32_t code,
                                const std::string& message)
{
  LOG(INFO) << "Terminating " << framework << " due to error: " << message;
  send(framework->pid, pack<M2F_ERROR>(code, message));
  removeFramework(framework);
}


// Remove a slot offer (because it was replied or we lost a framework or slave)
void Master::removeSlotOffer(SlotOffer *offer,
                             OfferReturnReason reason,
                             const vector<SlaveResources>& resourcesLeft)
{
  // Remove from slaves
  foreach (SlaveResources& r, offer->resources) {
    CHECK(r.slave != NULL);
    r.slave->resourcesOffered -= r.resources;
    r.slave->slotOffers.erase(offer);
  }
    
  // Remove from framework
  Framework *framework = lookupFramework(offer->frameworkId);
  CHECK(framework != NULL);
  framework->removeOffer(offer);
  // Also send framework a rescind message unless the reason we are
  // removing the offer is that the framework replied to it
  if (reason != ORR_FRAMEWORK_REPLIED) {
    send(framework->pid, pack<M2F_RESCIND_OFFER>(offer->id));
  }
  
  // Tell the allocator about the resources freed up
  allocator->offerReturned(offer, reason, resourcesLeft);
  
  // Delete it
  slotOffers.erase(offer->id);
  delete offer;
}



void Master::addFramework(Framework *framework)
{
  CHECK(frameworks.find(framework->id) == frameworks.end());
  frameworks[framework->id] = framework;
  pidToFid[framework->pid] = framework->id;
  link(framework->pid);
  send(framework->pid, pack<M2F_REGISTER_REPLY>(framework->id));
  allocator->frameworkAdded(framework);
  if (framework->executorInfo.uri == "")
    terminateFramework(framework, 1, "No executor URI given");
}


void Master::replaceFramework(Framework *old, Framework *current)
{
  CHECK(old->id == current->id);

  old->active = false;
  // TODO: Notify allocator that a framework removal is beginning?
  
  // Remove the framework's slot offers
  unordered_set<SlotOffer *> slotOffersCopy = old->slotOffers;
  foreach (SlotOffer* offer, slotOffersCopy) {
    removeSlotOffer(offer, ORR_FRAMEWORK_FAILOVER, offer->resources);
  }

  send(old->pid, pack<M2F_ERROR>(1, "Framework failover"));

  // TODO(benh): Similar code between removeFramework and
  // replaceFramework needs to be shared!

  // TODO(benh): unlink(old->pid);
  pidToFid.erase(old->pid);

  // Delete it
  frameworks.erase(old->id);
  allocator->frameworkRemoved(old);
  delete old;

  addFramework(current);
  updateFrameworkTasks();
}


// Kill all of a framework's tasks, delete the framework object, and
// reschedule slot offers for slots that were assigned to this framework
void Master::removeFramework(Framework *framework)
{ 
  framework->active = false;
  // TODO: Notify allocator that a framework removal is beginning?
  
  // Tell slaves to kill the framework
  foreachpair (_, Slave *slave, slaves)
    send(slave->pid, pack<M2S_KILL_FRAMEWORK>(framework->id));

  // Remove pointers to the framework's tasks in slaves
  unordered_map<TaskID, Task *> tasksCopy = framework->tasks;
  foreachpair (_, Task *task, tasksCopy) {
    Slave *slave = lookupSlave(task->slaveId);
    CHECK(slave != NULL);
    removeTask(task, TRR_FRAMEWORK_LOST);
  }
  
  // Remove the framework's slot offers
  unordered_set<SlotOffer *> slotOffersCopy = framework->slotOffers;
  foreach (SlotOffer* offer, slotOffersCopy) {
    removeSlotOffer(offer, ORR_FRAMEWORK_LOST, offer->resources);
  }

  // TODO(benh): Similar code between removeFramework and
  // replaceFramework needs to be shared!

  // TODO(benh): unlink(framework->pid);
  pidToFid.erase(framework->pid);

  // Delete it
  frameworks.erase(framework->id);
  allocator->frameworkRemoved(framework);
  delete framework;
}


// Lose all of a slave's tasks and delete the slave object
void Master::removeSlave(Slave *slave)
{ 
  slave->active = false;
  // TODO: Notify allocator that a slave removal is beginning?
  
  // Remove pointers to slave's tasks in frameworks, and send status updates
  unordered_map<pair<FrameworkID, TaskID>, Task *> tasksCopy = slave->tasks;
  foreachpair (_, Task *task, tasksCopy) {
    Framework *framework = lookupFramework(task->frameworkId);
    CHECK(framework != NULL);
    send(framework->pid, pack<M2F_STATUS_UPDATE>(task->id, TASK_LOST,
                                                 task->message));
    removeTask(task, TRR_SLAVE_LOST);
  }

  // Remove slot offers from the slave; this will also rescind them
  unordered_set<SlotOffer *> slotOffersCopy = slave->slotOffers;
  foreach (SlotOffer *offer, slotOffersCopy) {
    // Only report resources on slaves other than this one to the allocator
    vector<SlaveResources> otherSlaveResources;
    foreach (SlaveResources& r, offer->resources) {
      if (r.slave != slave) {
        otherSlaveResources.push_back(r);
      }
    }
    removeSlotOffer(offer, ORR_SLAVE_LOST, otherSlaveResources);
  }
  
  // Remove slave from any filters
  foreachpair (_, Framework *framework, frameworks)
    framework->slaveFilter.erase(slave);
  
  // Send lost-slave message to all frameworks (this helps them re-run
  // previously finished tasks whose output was on the lost slave)
  foreachpair (_, Framework *framework, frameworks)
    send(framework->pid, pack<M2F_LOST_SLAVE>(slave->id));

  // TODO(benh): unlink(slave->pid);
  pidToSid.erase(slave->pid);

  // Delete it
  slaves.erase(slave->id);
  allocator->slaveRemoved(slave);
  delete slave;
}


// Remove a slot offer (because it was replied or we lost a framework or slave)
void Master::removeTask(Task *task, TaskRemovalReason reason)
{
  Framework *framework = lookupFramework(task->frameworkId);
  Slave *slave = lookupSlave(task->slaveId);
  CHECK(framework != NULL);
  CHECK(slave != NULL);
  framework->removeTask(task->id);
  slave->removeTask(task);
  allocator->taskRemoved(task, reason);
  delete task;
}


Allocator* Master::createAllocator()
{
  LOG(INFO) << "Creating \"" << allocatorType << "\" allocator";
  return AllocatorFactory::instantiate(allocatorType, this);
}<|MERGE_RESOLUTION|>--- conflicted
+++ resolved
@@ -309,18 +309,8 @@
 				     framework->user,
 				     framework->executorInfo);
       LOG(INFO) << "Registering " << framework << " at " << framework->pid;
-<<<<<<< HEAD
       evLogger->logCreateFramework(fid, framework->user);
-      frameworks[fid] = framework;
-      pidToFid[framework->pid] = fid;
-      link(framework->pid);
-      send(framework->pid, pack<M2F_REGISTER_REPLY>(fid));
-      allocator->frameworkAdded(framework);
-      if (framework->executorInfo.uri == "")
-        terminateFramework(framework, 1, "No executor URI given");
-=======
       addFramework(framework);
->>>>>>> 2d36dc1f
       break;
     }
 
