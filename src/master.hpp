#ifndef __MASTER_HPP__
#define __MASTER_HPP__

#include <time.h>
#include <arpa/inet.h>

#include <algorithm>
#include <fstream>
#include <map>
#include <set>
#include <sstream>
#include <stdexcept>
#include <string>
#include <vector>

#include <reliable.hpp>

#include <glog/logging.h>
#include "event_history.hpp"

#include <boost/lexical_cast.hpp>
#include <boost/unordered_map.hpp>
#include <boost/unordered_set.hpp>

#include "configurator.hpp"
#include "fatal.hpp"
#include "foreach.hpp"
#include "hash_pid.hpp"
#include "master_state.hpp"
#include "messages.hpp"
#include "params.hpp"
#include "resources.hpp"
#include "master_detector.hpp"
#include "task.hpp"


namespace nexus { namespace internal { namespace master {

using std::make_pair;
using std::map;
using std::pair;
using std::set;
using std::string;
using std::vector;

using boost::unordered_map;
using boost::unordered_set;

using namespace nexus;
using namespace nexus::internal;
using nexus::internal::eventhistory::EventLogger;


// Maximum number of slot offers to have outstanding for each framework.
const int MAX_OFFERS_PER_FRAMEWORK = 50;

// Default number of seconds until a refused slot is resent to a framework.
const double DEFAULT_REFUSAL_TIMEOUT = 5;

// Minimum number of cpus / task.
const int32_t MIN_CPUS = 1;

// Minimum amount of memory / task.
const int64_t MIN_MEM = 32 * 1024 * 1024;

// Maximum number of CPUs per machine.
const int32_t MAX_CPUS = 1000 * 1000;

// Maximum amount of memory / machine.
const int64_t MAX_MEM = 1024LL * 1024LL * 1024LL * 1024LL * 1024LL;

// Interval that slaves should send heartbeats.
const double HEARTBEAT_INTERVAL = 2;

// Acceptable time since we saw the last heartbeat (four heartbeats).
const double HEARTBEAT_TIMEOUT = 15;

// Some forward declarations
class Slave;
class Allocator;


// Resources offered on a particular slave.
struct SlaveResources
{
  Slave *slave;
  Resources resources;
  
  SlaveResources() {}
  
  SlaveResources(Slave *s, Resources r): slave(s), resources(r) {}
};


// A resource offer.
struct SlotOffer
{
  OfferID id;
  FrameworkID frameworkId;
  vector<SlaveResources> resources;
  
  SlotOffer(OfferID i, FrameworkID f, const vector<SlaveResources>& r)
    : id(i), frameworkId(f), resources(r) {}
};

// An connected framework.
struct Framework
{  
  PID pid;
  FrameworkID id;
  bool active; // Turns false when framework is being removed
  string name;
  string user;
  ExecutorInfo executorInfo;
  double connectTime;

  unordered_map<TaskID, Task *> tasks;
  unordered_set<SlotOffer *> slotOffers; // Active offers given to this framework

  Resources resources; // Total resources owned by framework (tasks + offers)
  
  // Contains a time of unfiltering for each slave we've filtered,
  // or 0 for slaves that we want to keep filtered forever
  unordered_map<Slave *, double> slaveFilter;

  Framework(const PID &_pid, FrameworkID _id, double time)
    : pid(_pid), id(_id), active(true), connectTime(time) {}
  
  Task * lookupTask(TaskID tid)
  {
    unordered_map<TaskID, Task *>::iterator it = tasks.find(tid);
    if (it != tasks.end())
      return it->second;
    else
      return NULL;
  }
  
  Task * addTask(TaskID tid, const std::string& name,
                 SlaveID location, Resources resources)
  {
    CHECK(tasks.find(tid) == tasks.end());
    Task *task = new Task(tid, resources);
    task->frameworkId = id;
    task->state = TASK_STARTING;
    task->name = name;
    task->slaveId = location;
    tasks[tid] = task;
    this->resources += resources;
    return task;
  }
  
  void removeTask(TaskID tid)
  {
    CHECK(tasks.find(tid) != tasks.end());
    unordered_map<TaskID, Task *>::iterator it = tasks.find(tid);
    this->resources -= it->second->resources;
    tasks.erase(it);
  }
  
  void addOffer(SlotOffer *offer)
  {
    CHECK(slotOffers.find(offer) == slotOffers.end());
    slotOffers.insert(offer);
    foreach (SlaveResources &r, offer->resources)
      this->resources += r.resources;
  }

  void removeOffer(SlotOffer *offer)
  {
    CHECK(slotOffers.find(offer) != slotOffers.end());
    slotOffers.erase(offer);
    foreach (SlaveResources &r, offer->resources)
      this->resources -= r.resources;
  }
  
  bool filters(Slave *slave, Resources resources)
  {
    // TODO: Implement other filters
    return slaveFilter.find(slave) != slaveFilter.end();
  }
  
  void removeExpiredFilters(double now)
  {
    vector<Slave *> toRemove;
    foreachpair (Slave *slave, double removalTime, slaveFilter)
      if (removalTime != 0 && removalTime <= now)
        toRemove.push_back(slave);
    foreach (Slave *slave, toRemove)
      slaveFilter.erase(slave);
  }
};


// A connected slave.
struct Slave
{  
  PID pid;
  SlaveID id;
  bool active; // Turns false when slave is being removed
  string hostname;
  string publicDns;
  double connectTime;
  double lastHeartbeat;
  
  Resources resources;        // Total resources on slave
  Resources resourcesOffered; // Resources currently in offers
  Resources resourcesInUse;   // Resources currently used by tasks

  unordered_map<pair<FrameworkID, TaskID>, Task *> tasks;
  unordered_set<SlotOffer *> slotOffers; // Active offers of slots on this slave
  
  Slave(const PID &_pid, SlaveID _id, double time)
    : pid(_pid), id(_id), active(true)
  {
    connectTime = lastHeartbeat = time;
  }

  Task * lookupTask(FrameworkID fid, TaskID tid)
  {
    foreachpair (_, Task *task, tasks)
      if (task->frameworkId == fid && task->id == tid)
        return task;

    return NULL;
  }

  void addTask(Task *task)
  {
    CHECK(tasks.find(make_pair(task->frameworkId, task->id)) == tasks.end());
    tasks[make_pair(task->frameworkId, task->id)] = task;
    resourcesInUse += task->resources;
  }
  
  void removeTask(Task *task)
  {
    CHECK(tasks.find(make_pair(task->frameworkId, task->id)) != tasks.end());
    tasks.erase(make_pair(task->frameworkId, task->id));
    resourcesInUse -= task->resources;
  }
  
  Resources resourcesFree()
  {
    return resources - (resourcesOffered + resourcesInUse);
  }
};


// Reasons why offers might be returned to the Allocator.
enum OfferReturnReason
{
  ORR_FRAMEWORK_REPLIED,
  ORR_OFFER_RESCINDED,
  ORR_FRAMEWORK_LOST,
  ORR_FRAMEWORK_FAILOVER,
  ORR_SLAVE_LOST
};


// Reasons why tasks might be removed, passed to the Allocator.
enum TaskRemovalReason
{
  TRR_TASK_ENDED,
  TRR_FRAMEWORK_LOST,
  TRR_EXECUTOR_LOST,
  TRR_SLAVE_LOST
};


class Master : public Tuple<ReliableProcess>
{
protected:
<<<<<<< HEAD
  EventLogger *evLogger;
=======
  Params conf;

>>>>>>> 4028c286
  unordered_map<FrameworkID, Framework *> frameworks;
  unordered_map<SlaveID, Slave *> slaves;
  unordered_map<OfferID, SlotOffer *> slotOffers;

  unordered_map<PID, FrameworkID> pidToFid;
  unordered_map<PID, SlaveID> pidToSid;

  int64_t nextFrameworkId; // Used to give each framework a unique ID.
  int64_t nextSlaveId;     // Used to give each slave a unique ID.
  int64_t nextSlotOfferId; // Used to give each slot offer a unique ID.

  string allocatorType;
  Allocator *allocator;

  int64_t masterId; // Used to differentiate masters in fault tolerant mode;
                    // will be this master's ZooKeeper ephemeral id

public:
  Master();

  Master(const Params& conf);
  
  ~Master();

  static void registerOptions(Configurator* conf);

  state::MasterState *getState();
  
  OfferID makeOffer(Framework *framework,
                        const vector<SlaveResources>& resources);
  
  void rescindOffer(SlotOffer *offer);
  
  void killTask(Task *task);
  
  Framework * lookupFramework(FrameworkID fid);

  Slave * lookupSlave(SlaveID sid);

  SlotOffer * lookupSlotOffer(OfferID soid);

  // Used in FT mode. Ensures that task is also registered in frameworks->tasks
  void updateFrameworkTasks(Task *task);
  
  // Used in FT mode. Traverses all slaves' tasks t and calls updateFrameworkTasks(t)
  void updateFrameworkTasks();


  // Return connected frameworks that are not in the process of being removed
  vector<Framework *> getActiveFrameworks();
  
  // Return connected slaves that are not in the process of being removed
  vector<Slave *> getActiveSlaves();

  // TODO(benh): Can this be cleaner?
  // Make self() public so that isolation modules and tests can access it
  using Tuple<ReliableProcess>::self;

  const Params& getConf();

protected:
  void operator () ();

  // Process a resource offer reply (for a non-cancelled offer) by launching
  // the desired tasks (if the offer contains a valid set of tasks) and
  // reporting any unused resources to the allocator
  void processOfferReply(SlotOffer *offer,
      const vector<TaskDescription>& tasks, const Params& params);

  // Launch a task described in a slot offer response
  void launchTask(Framework *framework, const TaskDescription& task);
  
  // Terminate a framework, sending it a particular error message
  // TODO: Make the error codes and messages programmer-friendly
  void terminateFramework(Framework *framework,
                          int32_t code,
                          const std::string& message);
  
  // Remove a slot offer (because it was replied to, or we want to rescind it,
  // or we lost a framework or a slave)
  void removeSlotOffer(SlotOffer *offer,
                       OfferReturnReason reason,
                       const vector<SlaveResources>& resourcesLeft);

  void removeTask(Task *task, TaskRemovalReason reason);

  void addFramework(Framework *framework);

  void replaceFramework(Framework *old, Framework *current);

  // Kill all of a framework's tasks, delete the framework object, and
  // reschedule slot offers for slots that were assigned to this framework
  void removeFramework(Framework *framework);

  // Lose all of a slave's tasks and delete the slave object
  void removeSlave(Slave *slave);

  virtual Allocator* createAllocator();

  FrameworkID newFrameworkId();
};


// Pretty-printing of SlotOffers, Tasks, Frameworks, Slaves, etc

inline std::ostream& operator << (std::ostream& stream, const SlotOffer *o)
{
  stream << "offer " << o->id;
  return stream;
}


inline std::ostream& operator << (std::ostream& stream, const Slave *s)
{
  stream << "slave " << s->id;
  return stream;
}


inline std::ostream& operator << (std::ostream& stream, const Framework *f)
{
  stream << "framework " << f->id;
  return stream;
}


inline std::ostream& operator << (std::ostream& stream, const Task *t)
{
  stream << "task " << t->frameworkId << ":" << t->id;
  return stream;
}

}}} /* namespace */

#endif /* __MASTER_HPP__ */<|MERGE_RESOLUTION|>--- conflicted
+++ resolved
@@ -269,12 +269,9 @@
 class Master : public Tuple<ReliableProcess>
 {
 protected:
-<<<<<<< HEAD
+  Params conf;
   EventLogger *evLogger;
-=======
-  Params conf;
-
->>>>>>> 4028c286
+
   unordered_map<FrameworkID, Framework *> frameworks;
   unordered_map<SlaveID, Slave *> slaves;
   unordered_map<OfferID, SlotOffer *> slotOffers;
