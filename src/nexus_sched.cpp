#include <dlfcn.h>
#include <errno.h>
#include <pwd.h>
#include <stdio.h>
#include <stdlib.h>
#include <string.h>
#include <unistd.h>

#include <arpa/inet.h>

#include <iostream>
#include <map>
#include <string>
#include <sstream>

#include <process.hpp>

#include <boost/bind.hpp>
#include <boost/unordered_map.hpp>

#include "nexus_sched.h"

#include "fatal.hpp"
#include "hash_pid.hpp"
#include "lock.hpp"
#include "messages.hpp"
#include "nexus_local.hpp"
#include "nexus_sched.hpp"
#include "url_processor.hpp"
#include "master_detector.hpp"
#include "ft_messaging.hpp"


using std::cerr;
using std::cout;
using std::endl;
using std::map;
using std::string;
using std::vector;

using boost::bind;
using boost::ref;
using boost::unordered_map;

using namespace nexus;
using namespace nexus::internal;


namespace nexus { namespace internal {

/**
 * TODO(benh): Update this comment.
 * Scheduler process, responsible for interacting with the master
 * and responding to Nexus API calls from schedulers. In order to
 * allow a message to be sent back to the master we allow friend
 * functions to invoke 'send'. Therefore, care must be done to insure
 * any synchronization necessary is performed.
 */

class RbReply : public Tuple<Process>
{    
public:
  RbReply(const PID &_p, const TaskID &_tid) : 
    parent(_p), tid(_tid), terminate(false) {}
  
protected:
  void operator () ()
  {
    link(parent);
    while(!terminate) {

      switch(receive(FT_TIMEOUT*3)) {
      case F2F_TASK_RUNNING_STATUS: {
        terminate = true;
        break;
      }

      case PROCESS_TIMEOUT: {
        terminate = true;
        DLOG(INFO) << "FT: faking M2F_STATUS_UPDATE due to ReplyToOffer timeout for tid:" << tid;
        send(parent, 
             pack<M2F_STATUS_UPDATE>(tid, TASK_LOST, ""));
        break;
      }

      }
    }
    DLOG(INFO) << "FT: Exiting reliable reply for tid:" << tid;
  }

private:
  bool terminate;
  const PID parent;
  const TaskID tid;
};

class SchedulerProcess : public Tuple<Process>
{
public:
  friend class nexus::NexusSchedulerDriver;

private:
  PID master;
  NexusSchedulerDriver* driver;
  Scheduler* sched;
  FrameworkID fid;
  string frameworkName;
  ExecutorInfo execInfo;
  bool isFT;
  string zkServers;
  MasterDetector *masterDetector;
  FTMessaging *ftMsg;

  unordered_map<OfferID, unordered_map<SlaveID, PID> > savedOffers;
  unordered_map<SlaveID, PID> savedSlavePids;

  volatile bool terminate;

  unordered_map<TaskID, RbReply *> rbReplies;

public:
  SchedulerProcess(const string &_master,
                   NexusSchedulerDriver* _driver,
                   Scheduler* _sched,
                   const string& _frameworkName,
                   const ExecutorInfo& _execInfo)
    : driver(_driver),
      sched(_sched),
      fid(""),
      terminate(false),
      frameworkName(_frameworkName),
      execInfo(_execInfo),
      masterDetector(NULL)
{
  pair<UrlProcessor::URLType, string> urlPair = UrlProcessor::process(_master);
  if (urlPair.first == UrlProcessor::ZOO) {
    isFT = true;
    zkServers = urlPair.second;
    //  } else if (urlPair.first == UrlProcessor::NEXUS) {
  } else {
    isFT = false; 
    if (urlPair.first == UrlProcessor::NEXUS)
      master = make_pid(urlPair.second.c_str());
    else
      master = make_pid(_master.c_str());
    
    if (!master)
    {
      cerr << "Scheduler failed to resolve master PID " << urlPair.second << endl;
      exit(1);
    }
  }
  ftMsg = FTMessaging::getInstance();
}

~SchedulerProcess()
{
  if (masterDetector != NULL) {
    delete masterDetector;
    masterDetector = NULL;
  }
}

protected:
  void operator () ()
  {
    // Get username of current user
    struct passwd* passwd;
    if ((passwd = getpwuid(getuid())) == NULL)
      fatal("failed to get username information");
    string user(passwd->pw_name);

    if (isFT) {
      LOG(INFO) << "Connecting to ZooKeeper at " << zkServers;
      masterDetector = new MasterDetector(zkServers, ZNODE, self(), false);
    } else {
      send(self(), pack<NEW_MASTER_DETECTED>("0", master));
    }

    while(true) {
      // Rather than send a message to this process when it is time to
      // complete, we set a flag that gets re-read. Sending a message
      // requires some sort of matching or priority reads that
      // libprocess currently doesn't support. Note that this field is
      // only read by this process (after setting it in the
      // destructor), so we don't need to protect it in any way. In
      // fact, using a lock to protect it (or for providing atomicity
      // for cleanup, for example), might lead to deadlock with the
      // client code because we already use a lock in SchedulerDriver. That
      // being said, for now we make terminate 'volatile' to guarantee
      // that each read is getting a fresh copy.
      // TODO(benh): Do a coherent read so as to avoid using 'volatile'.
      if (terminate)
        return;

      switch(receive(FT_TIMEOUT)) {
      // TODO(benh): We need to break the receive loop every so often
      // to check if 'terminate' has been set .. but rather than use a
      // timeout in receive, it would be nice to send a message, but
      // see above.

      case NEW_MASTER_DETECTED: {
	string masterSeq;
	PID masterPid;
	unpack<NEW_MASTER_DETECTED>(masterSeq, masterPid);

	LOG(INFO) << "New master at " << masterPid
		  << " with ephemeral id:" << masterSeq;

	// TODO(alig|benh): Use new API -> redirect(master, masterPid);
	master = masterPid;
	ftMsg->setMasterPid(master);
	link(master);

	if (fid.empty()) {
	  // Touched for the very first time.
	  send(master, pack<F2M_REGISTER_FRAMEWORK>(frameworkName, user, execInfo));	  
	} else {
	  // Not the first time.
	  send(master, pack<F2M_REREGISTER_FRAMEWORK>(fid, frameworkName, user, execInfo));
	}
	break;
      }

      case NO_MASTER_DETECTED: {
	// TODO(alig): Do we want to do anything here?
	break;
      }

      case M2F_REGISTER_REPLY: {
        unpack<M2F_REGISTER_REPLY>(fid);
        invoke(bind(&Scheduler::registered, sched, driver, fid));
        break;
      }

      case M2F_SLOT_OFFER: {
        OfferID oid;
        vector<SlaveOffer> offs;
        unpack<M2F_SLOT_OFFER>(oid, offs);
        
	// Save all the slave PIDs found in the offer so later we can
	// send framework messages directly.
        foreach(const SlaveOffer &offer, offs) {
	  savedOffers[oid][offer.slaveId] = offer.slavePid;
        }

        invoke(bind(&Scheduler::resourceOffer, sched, driver, oid, ref(offs)));
        break;
      }

      case F2F_SLOT_OFFER_REPLY: {
        OfferID oid;
        vector<TaskDescription> tasks;
        Params params;
        unpack<F2F_SLOT_OFFER_REPLY>(oid, tasks, params);

	// Keep only the slave PIDs where we run tasks so we can send
	// framework messages directly.
        foreach(const TaskDescription &task, tasks) {
          savedSlavePids[task.slaveId] = savedOffers[oid][task.slaveId];
        }

	// Remove the offer since we saved all the PIDs we might use.
        savedOffers.erase(oid);

        if (isFT) {
          foreach(const TaskDescription &task, tasks) {
            RbReply *rr = new RbReply(self(), task.taskId);
            rbReplies[task.taskId] = rr;
            link(spawn(rr));
          }
        }
        
        send(master, pack<F2M_SLOT_OFFER_REPLY>(fid, oid, tasks, params));

	
        break;
      }

      case F2F_FRAMEWORK_MESSAGE: {
        FrameworkMessage msg;
        unpack<F2F_FRAMEWORK_MESSAGE>(msg);
//         if (isFT) {
//           string ftId = ftMsg->getNextId();
//           ftMsg->reliableSend(ftId, pack<F2M_FT_FRAMEWORK_MESSAGE>(ftId, self(), fid, msg));
//         } else
//           send(master, pack<F2M_FRAMEWORK_MESSAGE>(fid, msg));
        send(savedSlavePids[msg.slaveId], pack<M2S_FRAMEWORK_MESSAGE>(fid, msg));
        break;
      }

      case M2F_RESCIND_OFFER: {
        OfferID oid;
        unpack<M2F_RESCIND_OFFER>(oid);
        savedOffers.erase(oid);
        invoke(bind(&Scheduler::offerRescinded, sched, driver, oid));
        break;
      }

      case M2F_FT_STATUS_UPDATE: {
        TaskID tid;
        TaskState state;
        string data;
        string ftId, origPid;
        unpack<M2F_FT_STATUS_UPDATE>(ftId, origPid, tid, state, data);
        if (!ftMsg->acceptMessageAck(ftId, origPid))
          break;
        DLOG(INFO) << "FT: Received message with id: " << ftId;

        if (state == TASK_RUNNING) {
          unordered_map <TaskID, RbReply *>::iterator it = rbReplies.find(tid);
          if (it != rbReplies.end()) {
            send(it->second->getPID(), pack<F2F_TASK_RUNNING_STATUS>());
            rbReplies.erase(tid);
          }
        }

        TaskStatus status(tid, state, data);
        invoke(bind(&Scheduler::statusUpdate, sched, driver, ref(status)));
        break;
      }

      case M2F_STATUS_UPDATE: {
        TaskID tid;
        TaskState state;
        string data;
        unpack<M2F_STATUS_UPDATE>(tid, state, data);
        TaskStatus status(tid, state, data);

        unordered_map <TaskID, RbReply *>::iterator it = rbReplies.find(tid);
        if (it != rbReplies.end() && it->second->getPID() == from()) { // clean rbReplies
          rbReplies.erase(tid);
        }

        invoke(bind(&Scheduler::statusUpdate, sched, driver, ref(status)));
        break;
      }

      case M2F_FT_FRAMEWORK_MESSAGE: {
        FrameworkMessage msg;
        string ftId, origPid;
        unpack<M2F_FT_FRAMEWORK_MESSAGE>(ftId, origPid, msg);

        if (!ftMsg->acceptMessageAck(ftId, origPid))
          break;

        DLOG(INFO) << "FT: Received message with id: " << ftId;

        invoke(bind(&Scheduler::frameworkMessage, sched, driver, ref(msg)));
        break;
      }

      case M2F_FRAMEWORK_MESSAGE: {
        FrameworkMessage msg;
        unpack<M2F_FRAMEWORK_MESSAGE>(msg);
        invoke(bind(&Scheduler::frameworkMessage, sched, driver, ref(msg)));
        break;
      }

      case M2F_LOST_SLAVE: {
        SlaveID sid;
        unpack<M2F_LOST_SLAVE>(sid);
	savedSlavePids.erase(sid);
        invoke(bind(&Scheduler::slaveLost, sched, driver, sid));
        break;
      }

      case M2F_ERROR: {
        int32_t code;
        string message;
        unpack<M2F_ERROR>(code, message);
        invoke(bind(&Scheduler::error, sched, driver, code, ref(message)));
        break;
      }

      case PROCESS_EXIT: {
	if (isFT) {
	  LOG(WARNING) << "Connection to master lost .. waiting for new master.";
	} else {
	  const char* message = "Connection to master failed";
	  invoke(bind(&Scheduler::error, sched, driver, -1, message));
	}
        break;
      }

      case FT_RELAY_ACK: {
        string ftId, senderStr;
        unpack<FT_RELAY_ACK>(ftId, senderStr);

        DLOG(INFO) << "FT: got final ack for " << ftId;

        ftMsg->gotAck(ftId);
        break;
      }

      case PROCESS_TIMEOUT: {
        ftMsg->sendOutstanding();
        break;
      }

      default: {
        ostringstream oss;
        oss << "SchedulerProcess received unknown message " << msgid()
            << " from " << from() << endl;
        invoke(bind(&Scheduler::error, sched, driver, -1, oss.str()));
        break;
      }
      }
    }
  }
};

}} /* namespace nexus { namespace internal { */


/*
 * Implementation of C++ API.
 *
 * Notes:
 *
 * (1) Callbacks should be serialized as well as calls into the
 *     class. We do the former because the message reads from
 *     SchedulerProcess are serialized. We do the latter currently by
 *     using locks for certain methods ... but this may change in the
 *     future.
 */


/**
 * Default implementations of getFrameworkName that returns a dummy
 * name. We need this because SWIG wouldn't be happy if getFrameworkName
 * was a pure virtual method.
 */
string Scheduler::getFrameworkName(SchedulerDriver*)
{
  return "Unnamed Framework";
}


/**
 * Default implementations of getExecutorInfo that returns a dummy
 * name. We need this because SWIG wouldn't be happy if getExecutorInfo
 * was a pure virtual method.
 */
ExecutorInfo Scheduler::getExecutorInfo(SchedulerDriver*)
{
  return ExecutorInfo("", "");
}


// Default implementation of Scheduler::error that logs to stderr
void Scheduler::error(SchedulerDriver* s, int code, const string &message)
{
  cerr << "Nexus error: " << message
       << " (error code: " << code << ")" << endl;
  s->stop();
}


NexusSchedulerDriver::NexusSchedulerDriver(Scheduler* _sched,
                               const string &_master)
  : sched(_sched), master(_master), running(false), process(NULL)
{
  // Create mutex and condition variable
  pthread_mutexattr_t attr;
  pthread_mutexattr_init(&attr);
  pthread_mutexattr_settype(&attr, PTHREAD_MUTEX_RECURSIVE);
  pthread_mutex_init(&mutex, &attr);
  pthread_mutexattr_destroy(&attr);
  pthread_cond_init(&cond, 0);
}


NexusSchedulerDriver::~NexusSchedulerDriver()
{
  pthread_mutex_destroy(&mutex);
  pthread_cond_destroy(&cond);

  // We want to make sure the SchedulerProcess has completed so it
  // doesn't try to make calls into us after we are gone. There is an
  // unfortunate deadlock scenario that occurs when we try and wait
  // for a process that we are currently executing within (e.g.,
  // because a callback on 'this' invoked from a SchedulerProcess
  // ultimately invokes this destructor). This deadlock is actually a
  // bug in the client code: provided that the SchedulerProcess class
  // _only_ makes calls into instances of Scheduler, then such a
  // deadlock implies that the destructor got called from within a method
  // of the Scheduler instance that is being destructed! Note
  // that we could add a method to libprocess that told us whether or
  // not this was about to be deadlock, and possibly report this back
  // to the user somehow.
  Process::wait(process);
  delete process;
}


int NexusSchedulerDriver::start()
{
  Lock lock(&mutex);

  if (running) {
    //error(1, "cannot call start - scheduler is already running");
    return - 1;
  }

  if (master == string("localquiet")) {
    // TODO(benh): Look up resources in environment variables.
    master = run_nexus(1, 1, 1073741824, true, true);
  } else if (master == string("local")) {
    // TODO(benh): Look up resources in environment variables.
    master = run_nexus(1, 1, 1073741824, true, false);
  } 

  const string& frameworkName = sched->getFrameworkName(this);
  const ExecutorInfo& executorInfo = sched->getExecutorInfo(this);

  process = new SchedulerProcess(master, this, sched, frameworkName, executorInfo);
  
  Process::spawn(process);

  running = true;

  return 0;
}



int NexusSchedulerDriver::stop()
{
  Lock lock(&mutex);

  if (!running) {
    // Don't issue an error (could lead to an infinite loop).
    return -1;
  }

  // TODO(benh): Do a Process::post instead?
  process->send(process->master,
                process->pack<F2M_UNREGISTER_FRAMEWORK>(process->fid));

  process->terminate = true;

  running = false;

  pthread_cond_signal(&cond);

  return 0;
}


int NexusSchedulerDriver::join()
{
  Lock lock(&mutex);
  while (running)
    pthread_cond_wait(&cond, &mutex);

  return 0;
}


int NexusSchedulerDriver::run()
{
  int ret = start();
  return ret != 0 ? ret : join();
}


int NexusSchedulerDriver::killTask(TaskID tid)
{
  Lock lock(&mutex);

  if (!running) {
    //error(1, "cannot call killTask - scheduler is not running");
    return -1;
  }

  // TODO(benh): Do a Process::post instead?

  process->send(process->master,
                process->pack<F2M_KILL_TASK>(process->fid, tid));

  return 0;
}


int NexusSchedulerDriver::replyToOffer(OfferID offerId,
				       const vector<TaskDescription> &tasks,
				       const string_map &params)
{
  Lock lock(&mutex);

  if (!running) {
    //error(1, "cannot call replyToOffer - scheduler is not running");
    return -1;
  }

  // TODO(benh): Do a Process::post instead?
<<<<<<< HEAD
  
  process->send(process->self(), process->pack<F2F_SLOT_OFFER_REPLY>(offerId, tasks, Params(params)));
=======
  process->send( process->self(), process->pack<F2F_SLOT_OFFER_REPLY>(offerId, tasks, Params(params)));

  return 0;
>>>>>>> 73c02738
}


int NexusSchedulerDriver::reviveOffers()
{
  Lock lock(&mutex);

  if (!running) {
    //error(1, "cannot call reviveOffers - scheduler is not running");
    return -1;
  }

  // TODO(benh): Do a Process::post instead?

  process->send(process->master,
                process->pack<F2M_REVIVE_OFFERS>(process->fid));

  return 0;
}


int NexusSchedulerDriver::sendFrameworkMessage(const FrameworkMessage &message)
{
  Lock lock(&mutex);

  if (!running) {
    //error(1, "cannot call sendFrameworkMessage - scheduler is not running");
    return -1;
  }

<<<<<<< HEAD
  process->send(process->self(), process->pack<F2F_FRAMEWORK_MESSAGE>(message));
=======
  // TODO(benh): Do a Process::post instead?

  process->send( process->self(), process->pack<F2F_FRAMEWORK_MESSAGE>(message) );

  return 0;
>>>>>>> 73c02738
}


int NexusSchedulerDriver::sendHints(const string_map& hints)
{
  Lock lock(&mutex);

  if (!running) {
    //error(1, "cannot call sendHints - scheduler is not running");
    return -1;
  }

  // TODO(*): Send the hints; for now, we do nothing
  //error(1, "sendHints is not yet implemented");
  return -1;
}


void NexusSchedulerDriver::error(int code, const string& message)
{
  sched->error(this, code, message);
}


/*
 * Implementation of C API. We comprimise the performance of the C API
 * in favor of the performance of the C++ API by having the C API call
 * into the C++ API. Having the C++ API call into the C API is slower
 * because the rest of Nexus is written in C++, which means
 * translations are required when going from C++ to C and then back to
 * C++ when having the C++ API call into the C API.
 */


namespace nexus { namespace internal {

/*
 * We wrap calls from the C API into the C++ API with the following
 * specialized implementation of SchedulerDriver.
 */
class CScheduler : public Scheduler
{
public:
  string frameworkName;
  ExecutorInfo execInfo;
  nexus_sched* sched;
  SchedulerDriver* driver; // Set externally after object is created

  CScheduler(string fwName,
                      string execUri,
                      string execArg,
                      nexus_sched* _sched)
    : frameworkName(fwName),
      execInfo(execUri, execArg),
      sched(_sched),
      driver(NULL) {}

  virtual ~CScheduler() {}

  virtual string getFrameworkName(SchedulerDriver*)
  {
    return frameworkName;
  }

  virtual ExecutorInfo getExecutorInfo(SchedulerDriver*)
  {
    return execInfo;
  }

  virtual void registered(SchedulerDriver*, FrameworkID frameworkId)
  {
    sched->registered(sched, frameworkId.c_str());
  }

  virtual void resourceOffer(SchedulerDriver*,
                             OfferID offerId,
                             const vector<SlaveOffer> &offers)
  {
    // Convert parameters to key=value strings to give C pointers into them
    vector<string> paramStrs(offers.size());
    for (size_t i = 0; i < offers.size(); i++) {
      ostringstream oss;
      foreachpair (const string& k, const string& v, offers[i].params)
        oss << k << "=" << v << "\n";
      paramStrs[i] = oss.str();
    }

    // Create C offer structs
    nexus_slot* c_offers = new nexus_slot[offers.size()];
    for (size_t i = 0; i < offers.size(); i++) {
      nexus_slot offer = { offers[i].slaveId.c_str(),
                           offers[i].host.c_str(),
                           paramStrs[i].c_str() };
      c_offers[i] = offer;
    }

    sched->slot_offer(sched, offerId.c_str(), c_offers, offers.size());
    delete[] c_offers;
  }

  virtual void offerRescinded(SchedulerDriver*, OfferID offerId)
  {
    sched->slot_offer_rescinded(sched, offerId.c_str());
  }

  virtual void statusUpdate(SchedulerDriver*, TaskStatus &status)
  {
    nexus_task_status c_status = { status.taskId,
                                   status.state,
                                   status.data.data(),
                                   status.data.size() };
    sched->status_update(sched, &c_status);
  }

  virtual void frameworkMessage(SchedulerDriver*, FrameworkMessage &message)
  {
    nexus_framework_message c_message = { message.slaveId.c_str(),
                                          message.taskId,
                                          message.data.data(),
                                          message.data.size() };
    sched->framework_message(sched, &c_message);
  }

  virtual void slaveLost(SchedulerDriver*, SlaveID sid)
  {
    sched->slave_lost(sched, sid.c_str());
  }

  virtual void error(SchedulerDriver*, int code, const std::string &message)
  {
    sched->error(sched, code, message.c_str());
  }
};


/*
 * We record the mapping from nexus_sched to CScheduler. It would
 * be preferable to somehow link the two without requiring any extra data
 * structures, but without adding some random field to nexus_sched (or
 * doing some object prefix approach), this is the best we got.
 *
 * TODO(benh): Make access to these thread safe once we have some
 * locking mechanism that abstracts away if we are using pthreads or
 * libprocess.
 */
unordered_map<nexus_sched* , CScheduler*> c_schedulers;


CScheduler* lookupCScheduler(nexus_sched* sched)
{
  assert(sched != NULL);

  // TODO(benh): Protect 'c_schedulers' (see above).
  unordered_map<nexus_sched*, CScheduler*>::iterator it =
    c_schedulers.find(sched);

  CScheduler* cs = it == c_schedulers.end() ? NULL : it->second;

  if (cs == NULL) {
    string fw_name = sched->framework_name;
    string exec_name = sched->executor_name;
    string init_arg((char*) sched->init_arg, sched->init_arg_len);
    cs = new CScheduler(fw_name, exec_name, init_arg, sched);
    c_schedulers[sched] = cs;
  }

  assert(cs != NULL);

  return cs;
}


void removeCScheduler(nexus_sched* sched)
{
  // TODO(benh): Protect 'c_schedulers' (see above).
  unordered_map<nexus_sched*, CScheduler*>::iterator it =
    c_schedulers.find(sched);

  CScheduler* cs = it == c_schedulers.end() ? NULL : it->second;

  if (cs != NULL) {
    c_schedulers.erase(sched);
    if (cs->driver != NULL)
      delete cs->driver;
    delete cs;
  }
}


}} /* namespace nexus { namespace internal { */


extern "C" {

// TODO(*): For safety, it would be better if we allocate the
// nexus_sched objects (that way we won't ever call into them and
// segfault in our code), but that's not the C way, probably because
// it means nexus_sched objects can't get put on the stack.

int nexus_sched_init(struct nexus_sched* sched)
{
  if (sched == NULL) {
    errno = EINVAL;
    return -1;
  }

  return 0;
}


int nexus_sched_destroy(struct nexus_sched* sched)
{
  if (sched == NULL) {
    errno = EINVAL;
    return -1;
  }

  removeCScheduler(sched);

  return 0;
}


int nexus_sched_reg(struct nexus_sched* sched, const char* master)
{
  if (sched == NULL || master == NULL) {
    errno = EINVAL;
    return -1;
  }

  CScheduler* cs = lookupCScheduler(sched);

  if (cs->driver != NULL) {
    errno = EINVAL;
    return -1;
  }

  cs->driver = new NexusSchedulerDriver(cs, master);
  cs->driver->start();

  return 0;
}


int nexus_sched_unreg(struct nexus_sched* sched)
{
  if (sched == NULL) {
    errno = EINVAL;
    return -1;
  }

  CScheduler* cs = lookupCScheduler(sched);

  if (cs->driver == NULL) {
    errno = EINVAL;
    return -1;
  }

  cs->driver->stop();

  return 0;
}


int nexus_sched_send_message(struct nexus_sched* sched,
                             struct nexus_framework_message* msg)
{
  if (sched == NULL || msg == NULL) {
    errno = EINVAL;
    return -1;
  }

  FrameworkMessage message(string(msg->sid), msg->tid,
                           string((char*) msg->data, msg->data_len));

  CScheduler* cs = lookupCScheduler(sched);

  if (cs->driver == NULL) {
    errno = EINVAL;
    return -1;
  }

  cs->driver->sendFrameworkMessage(message);

  return 0;
}


int nexus_sched_kill_task(struct nexus_sched* sched, task_id tid)
{
  if (sched == NULL) {
    errno = EINVAL;
    return -1;
  }

  CScheduler* cs = lookupCScheduler(sched);

  if (cs->driver == NULL) {
    errno = EINVAL;
    return -1;
  }

  cs->driver->killTask(tid);

  return 0;
}


int nexus_sched_reply_to_offer(struct nexus_sched* sched,
                               offer_id oid,
                               struct nexus_task_desc* tasks,
                               int num_tasks,
                               const char* params)
{
  if (sched == NULL || tasks == NULL || num_tasks < 0) {
    errno = EINVAL;
    return -1;
  }

  vector<TaskDescription> wrapped_tasks(num_tasks);

  for (int i = 0; i < num_tasks; i++) {
    // Convert task's params from key=value pairs to map<string, string>
    map<string, string> params;
    try {
      Params paramsObj(tasks[i].params);
      params = paramsObj.getMap();
    } catch(const ParseException& e) {
      errno = EINVAL;
      return -1;
    }

    // Get task argument as a STL string
    string taskArg((char*) tasks[i].arg, tasks[i].arg_len);

    wrapped_tasks[i] = TaskDescription(tasks[i].tid,
                                       string(tasks[i].sid),
                                       string(tasks[i].name),
                                       params,
                                       taskArg);
  }

  CScheduler* cs = lookupCScheduler(sched);

  if (cs->driver == NULL) {
    errno = EINVAL;
    return -1;
  }

  Params paramsObj(params);
  cs->driver->replyToOffer(oid, wrapped_tasks, paramsObj.getMap());

  return 0;
}


int nexus_sched_revive_offers(struct nexus_sched* sched)
{
  if (sched == NULL) {
    errno = EINVAL;
    return -1;
  }

  CScheduler* cs = lookupCScheduler(sched);

  if (cs->driver == NULL) {
    errno = EINVAL;
    return -1;
  }

  cs->driver->reviveOffers();

  return 0;
}


int nexus_sched_join(struct nexus_sched* sched)
{
  if (sched == NULL) {
    errno = EINVAL;
    return -1;
  }

  CScheduler* cs = lookupCScheduler(sched);

  if (cs->driver == NULL) {
    errno = EINVAL;
    return -1;
  }

  cs->driver->join();

  return 0;
}

} /* extern "C" */<|MERGE_RESOLUTION|>--- conflicted
+++ resolved
@@ -595,14 +595,10 @@
   }
 
   // TODO(benh): Do a Process::post instead?
-<<<<<<< HEAD
   
   process->send(process->self(), process->pack<F2F_SLOT_OFFER_REPLY>(offerId, tasks, Params(params)));
-=======
-  process->send( process->self(), process->pack<F2F_SLOT_OFFER_REPLY>(offerId, tasks, Params(params)));
-
-  return 0;
->>>>>>> 73c02738
+
+  return 0;
 }
 
 
@@ -633,15 +629,11 @@
     return -1;
   }
 
-<<<<<<< HEAD
+  // TODO(benh): Do a Process::post instead?
+
   process->send(process->self(), process->pack<F2F_FRAMEWORK_MESSAGE>(message));
-=======
-  // TODO(benh): Do a Process::post instead?
-
-  process->send( process->self(), process->pack<F2F_FRAMEWORK_MESSAGE>(message) );
-
-  return 0;
->>>>>>> 73c02738
+
+  return 0;
 }
 
 
