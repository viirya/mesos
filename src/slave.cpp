--- conflicted
+++ resolved
@@ -147,10 +147,8 @@
 
   // Get our webui URL. Normally this is our hostname, but on EC2
   // we look for the MESOS_PUBLIC_DNS environment variable. This allows
-<<<<<<< HEAD
   // the master to display our public name in its web UI. Must include port#.
   LOG(INFO) << "setting up webuiUrl on port " << conf["webui_port"];
-  const char* publicDns = getenv("MESOS_PUBLIC_DNS");
   string webuiUrl;
   if (publicDns != NULL)
     webuiUrl = publicDns;
@@ -159,13 +157,6 @@
 #ifdef MESOS_WEBUI
   webuiUrl += ":" + conf["webui_port"];
 #endif
-=======
-  // the master to display our public name in its web UI.
-  string publicDns = hostname;
-  if (getenv("MESOS_PUBLIC_DNS") != NULL) {
-    publicDns = getenv("MESOS_PUBLIC_DNS");
-  }
->>>>>>> 33b81566
 
   // Initialize isolation module.
   isolationModule->initialize(this);
