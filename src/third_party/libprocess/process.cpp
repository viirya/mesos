--- conflicted
+++ resolved
@@ -1304,7 +1304,8 @@
 
   if (value != NULL) {
     if (inet_pton(AF_INET, value, &ip) <= 0)
-      fatalerror("failed to initialize (unparseable ip address: '%s')", value);
+      fatalerror("failed to initialize ip address from environment variable "
+                +"LIBPROCESS_IP (unparseable ip address: '%s')", value);
   } else {
     ip = 0;
   }
@@ -2330,20 +2331,11 @@
         clk->discard(process);
     }
 
-<<<<<<< HEAD
-  /* Check environment for ip. */
-  value = getenv("LIBPROCESS_IP");
-  if (value != NULL)
-    inet_pton(AF_INET, value, &ip);
-  else
-    ip = 0;
-=======
     /* Wait for all process references to get cleaned up. */
     while (process->refs > 0) {
       asm ("pause");
       __sync_synchronize();
     }
->>>>>>> 15a4fcbb
 
     process->lock();
     {
